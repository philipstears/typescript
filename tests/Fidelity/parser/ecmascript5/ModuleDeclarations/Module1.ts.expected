{
    "isDeclaration": false,
    "languageVersion": "EcmaScript5",
    "parseOptions": {
        "allowAutomaticSemicolonInsertion": true
    },
    "sourceUnit": {
        "kind": "SourceUnit",
        "fullStart": 0,
        "fullEnd": 793,
        "start": 4,
        "end": 793,
        "fullWidth": 793,
        "width": 789,
        "isIncrementallyUnusable": true,
        "moduleElements": [
            {
                "kind": "ModuleDeclaration",
                "fullStart": 0,
                "fullEnd": 793,
                "start": 4,
                "end": 793,
                "fullWidth": 793,
                "width": 789,
                "modifiers": [
                    {
                        "kind": "ExportKeyword",
                        "fullStart": 0,
                        "fullEnd": 11,
                        "start": 4,
                        "end": 10,
                        "fullWidth": 11,
                        "width": 6,
                        "text": "export",
                        "value": "export",
                        "valueText": "export",
                        "hasLeadingTrivia": true,
                        "hasTrailingTrivia": true,
                        "leadingTrivia": [
                            {
                                "kind": "WhitespaceTrivia",
                                "text": "    "
                            }
                        ],
                        "trailingTrivia": [
                            {
                                "kind": "WhitespaceTrivia",
                                "text": " "
                            }
                        ]
                    }
                ],
                "moduleKeyword": {
                    "kind": "ModuleKeyword",
                    "fullStart": 11,
                    "fullEnd": 18,
                    "start": 11,
                    "end": 17,
                    "fullWidth": 7,
                    "width": 6,
                    "text": "module",
                    "value": "module",
                    "valueText": "module",
                    "hasTrailingTrivia": true,
                    "trailingTrivia": [
                        {
                            "kind": "WhitespaceTrivia",
                            "text": " "
                        }
                    ]
                },
                "moduleName": {
                    "kind": "IdentifierName",
                    "fullStart": 18,
                    "fullEnd": 38,
                    "start": 18,
                    "end": 37,
                    "fullWidth": 20,
                    "width": 19,
                    "text": "CompilerDiagnostics",
                    "value": "CompilerDiagnostics",
                    "valueText": "CompilerDiagnostics",
                    "hasTrailingTrivia": true,
                    "trailingTrivia": [
                        {
                            "kind": "WhitespaceTrivia",
                            "text": " "
                        }
                    ]
                },
                "openBraceToken": {
                    "kind": "OpenBraceToken",
                    "fullStart": 38,
                    "fullEnd": 41,
                    "start": 38,
                    "end": 39,
                    "fullWidth": 3,
                    "width": 1,
                    "text": "{",
                    "value": "{",
                    "valueText": "{",
                    "hasTrailingTrivia": true,
                    "hasTrailingNewLine": true,
                    "trailingTrivia": [
                        {
                            "kind": "NewLineTrivia",
                            "text": "\r\n"
                        }
                    ]
                },
                "moduleElements": [
                    {
                        "kind": "VariableStatement",
                        "fullStart": 41,
                        "fullEnd": 76,
                        "start": 49,
                        "end": 74,
                        "fullWidth": 35,
                        "width": 25,
                        "modifiers": [
                            {
                                "kind": "ExportKeyword",
                                "fullStart": 41,
                                "fullEnd": 56,
                                "start": 49,
                                "end": 55,
                                "fullWidth": 15,
                                "width": 6,
                                "text": "export",
                                "value": "export",
                                "valueText": "export",
                                "hasLeadingTrivia": true,
                                "hasTrailingTrivia": true,
                                "leadingTrivia": [
                                    {
                                        "kind": "WhitespaceTrivia",
                                        "text": "        "
                                    }
                                ],
                                "trailingTrivia": [
                                    {
                                        "kind": "WhitespaceTrivia",
                                        "text": " "
                                    }
                                ]
                            }
                        ],
                        "variableDeclaration": {
                            "kind": "VariableDeclaration",
                            "fullStart": 56,
                            "fullEnd": 73,
                            "start": 56,
                            "end": 73,
                            "fullWidth": 17,
                            "width": 17,
                            "varKeyword": {
                                "kind": "VarKeyword",
                                "fullStart": 56,
                                "fullEnd": 60,
                                "start": 56,
                                "end": 59,
                                "fullWidth": 4,
                                "width": 3,
                                "text": "var",
                                "value": "var",
                                "valueText": "var",
                                "hasTrailingTrivia": true,
                                "trailingTrivia": [
                                    {
                                        "kind": "WhitespaceTrivia",
                                        "text": " "
                                    }
                                ]
                            },
                            "variableDeclarators": [
                                {
                                    "kind": "VariableDeclarator",
                                    "fullStart": 60,
                                    "fullEnd": 73,
                                    "start": 60,
                                    "end": 73,
                                    "fullWidth": 13,
<<<<<<< HEAD
                                    "width": 13,
                                    "identifier": {
=======
                                    "propertyName": {
>>>>>>> 85e84683
                                        "kind": "IdentifierName",
                                        "fullStart": 60,
                                        "fullEnd": 66,
                                        "start": 60,
                                        "end": 65,
                                        "fullWidth": 6,
                                        "width": 5,
                                        "text": "debug",
                                        "value": "debug",
                                        "valueText": "debug",
                                        "hasTrailingTrivia": true,
                                        "trailingTrivia": [
                                            {
                                                "kind": "WhitespaceTrivia",
                                                "text": " "
                                            }
                                        ]
                                    },
                                    "equalsValueClause": {
                                        "kind": "EqualsValueClause",
                                        "fullStart": 66,
                                        "fullEnd": 73,
                                        "start": 66,
                                        "end": 73,
                                        "fullWidth": 7,
                                        "width": 7,
                                        "equalsToken": {
                                            "kind": "EqualsToken",
                                            "fullStart": 66,
                                            "fullEnd": 68,
                                            "start": 66,
                                            "end": 67,
                                            "fullWidth": 2,
                                            "width": 1,
                                            "text": "=",
                                            "value": "=",
                                            "valueText": "=",
                                            "hasTrailingTrivia": true,
                                            "trailingTrivia": [
                                                {
                                                    "kind": "WhitespaceTrivia",
                                                    "text": " "
                                                }
                                            ]
                                        },
                                        "value": {
                                            "kind": "FalseKeyword",
                                            "fullStart": 68,
                                            "fullEnd": 73,
                                            "start": 68,
                                            "end": 73,
                                            "fullWidth": 5,
                                            "width": 5,
                                            "text": "false",
                                            "value": false,
                                            "valueText": "false"
                                        }
                                    }
                                }
                            ]
                        },
                        "semicolonToken": {
                            "kind": "SemicolonToken",
                            "fullStart": 73,
                            "fullEnd": 76,
                            "start": 73,
                            "end": 74,
                            "fullWidth": 3,
                            "width": 1,
                            "text": ";",
                            "value": ";",
                            "valueText": ";",
                            "hasTrailingTrivia": true,
                            "hasTrailingNewLine": true,
                            "trailingTrivia": [
                                {
                                    "kind": "NewLineTrivia",
                                    "text": "\r\n"
                                }
                            ]
                        }
                    },
                    {
                        "kind": "InterfaceDeclaration",
                        "fullStart": 76,
                        "fullEnd": 175,
                        "start": 84,
                        "end": 173,
                        "fullWidth": 99,
                        "width": 89,
                        "modifiers": [
                            {
                                "kind": "ExportKeyword",
                                "fullStart": 76,
                                "fullEnd": 91,
                                "start": 84,
                                "end": 90,
                                "fullWidth": 15,
                                "width": 6,
                                "text": "export",
                                "value": "export",
                                "valueText": "export",
                                "hasLeadingTrivia": true,
                                "hasTrailingTrivia": true,
                                "leadingTrivia": [
                                    {
                                        "kind": "WhitespaceTrivia",
                                        "text": "        "
                                    }
                                ],
                                "trailingTrivia": [
                                    {
                                        "kind": "WhitespaceTrivia",
                                        "text": " "
                                    }
                                ]
                            }
                        ],
                        "interfaceKeyword": {
                            "kind": "InterfaceKeyword",
                            "fullStart": 91,
                            "fullEnd": 101,
                            "start": 91,
                            "end": 100,
                            "fullWidth": 10,
                            "width": 9,
                            "text": "interface",
                            "value": "interface",
                            "valueText": "interface",
                            "hasTrailingTrivia": true,
                            "trailingTrivia": [
                                {
                                    "kind": "WhitespaceTrivia",
                                    "text": " "
                                }
                            ]
                        },
                        "identifier": {
                            "kind": "IdentifierName",
                            "fullStart": 101,
                            "fullEnd": 119,
                            "start": 101,
                            "end": 118,
                            "fullWidth": 18,
                            "width": 17,
                            "text": "IDiagnosticWriter",
                            "value": "IDiagnosticWriter",
                            "valueText": "IDiagnosticWriter",
                            "hasTrailingTrivia": true,
                            "trailingTrivia": [
                                {
                                    "kind": "WhitespaceTrivia",
                                    "text": " "
                                }
                            ]
                        },
                        "heritageClauses": [],
                        "body": {
                            "kind": "ObjectType",
                            "fullStart": 119,
                            "fullEnd": 175,
                            "start": 119,
                            "end": 173,
                            "fullWidth": 56,
                            "width": 54,
                            "openBraceToken": {
                                "kind": "OpenBraceToken",
                                "fullStart": 119,
                                "fullEnd": 122,
                                "start": 119,
                                "end": 120,
                                "fullWidth": 3,
                                "width": 1,
                                "text": "{",
                                "value": "{",
                                "valueText": "{",
                                "hasTrailingTrivia": true,
                                "hasTrailingNewLine": true,
                                "trailingTrivia": [
                                    {
                                        "kind": "NewLineTrivia",
                                        "text": "\r\n"
                                    }
                                ]
                            },
                            "typeMembers": [
                                {
                                    "kind": "MethodSignature",
                                    "fullStart": 122,
                                    "fullEnd": 161,
                                    "start": 134,
                                    "end": 161,
                                    "fullWidth": 39,
                                    "width": 27,
                                    "propertyName": {
                                        "kind": "IdentifierName",
                                        "fullStart": 122,
                                        "fullEnd": 139,
                                        "start": 134,
                                        "end": 139,
                                        "fullWidth": 17,
                                        "width": 5,
                                        "text": "Alert",
                                        "value": "Alert",
                                        "valueText": "Alert",
                                        "hasLeadingTrivia": true,
                                        "leadingTrivia": [
                                            {
                                                "kind": "WhitespaceTrivia",
                                                "text": "            "
                                            }
                                        ]
                                    },
                                    "callSignature": {
                                        "kind": "CallSignature",
                                        "fullStart": 139,
                                        "fullEnd": 161,
                                        "start": 139,
                                        "end": 161,
                                        "fullWidth": 22,
                                        "width": 22,
                                        "parameterList": {
                                            "kind": "ParameterList",
                                            "fullStart": 139,
                                            "fullEnd": 155,
                                            "start": 139,
                                            "end": 155,
                                            "fullWidth": 16,
                                            "width": 16,
                                            "openParenToken": {
                                                "kind": "OpenParenToken",
                                                "fullStart": 139,
                                                "fullEnd": 140,
                                                "start": 139,
                                                "end": 140,
                                                "fullWidth": 1,
                                                "width": 1,
                                                "text": "(",
                                                "value": "(",
                                                "valueText": "("
                                            },
                                            "parameters": [
                                                {
                                                    "kind": "Parameter",
                                                    "fullStart": 140,
                                                    "fullEnd": 154,
                                                    "start": 140,
                                                    "end": 154,
                                                    "fullWidth": 14,
                                                    "width": 14,
                                                    "modifiers": [],
                                                    "identifier": {
                                                        "kind": "IdentifierName",
                                                        "fullStart": 140,
                                                        "fullEnd": 146,
                                                        "start": 140,
                                                        "end": 146,
                                                        "fullWidth": 6,
                                                        "width": 6,
                                                        "text": "output",
                                                        "value": "output",
                                                        "valueText": "output"
                                                    },
                                                    "typeAnnotation": {
                                                        "kind": "TypeAnnotation",
                                                        "fullStart": 146,
                                                        "fullEnd": 154,
                                                        "start": 146,
                                                        "end": 154,
                                                        "fullWidth": 8,
                                                        "width": 8,
                                                        "colonToken": {
                                                            "kind": "ColonToken",
                                                            "fullStart": 146,
                                                            "fullEnd": 148,
                                                            "start": 146,
                                                            "end": 147,
                                                            "fullWidth": 2,
                                                            "width": 1,
                                                            "text": ":",
                                                            "value": ":",
                                                            "valueText": ":",
                                                            "hasTrailingTrivia": true,
                                                            "trailingTrivia": [
                                                                {
                                                                    "kind": "WhitespaceTrivia",
                                                                    "text": " "
                                                                }
                                                            ]
                                                        },
                                                        "type": {
                                                            "kind": "StringKeyword",
                                                            "fullStart": 148,
                                                            "fullEnd": 154,
                                                            "start": 148,
                                                            "end": 154,
                                                            "fullWidth": 6,
                                                            "width": 6,
                                                            "text": "string",
                                                            "value": "string",
                                                            "valueText": "string"
                                                        }
                                                    }
                                                }
                                            ],
                                            "closeParenToken": {
                                                "kind": "CloseParenToken",
                                                "fullStart": 154,
                                                "fullEnd": 155,
                                                "start": 154,
                                                "end": 155,
                                                "fullWidth": 1,
                                                "width": 1,
                                                "text": ")",
                                                "value": ")",
                                                "valueText": ")"
                                            }
                                        },
                                        "typeAnnotation": {
                                            "kind": "TypeAnnotation",
                                            "fullStart": 155,
                                            "fullEnd": 161,
                                            "start": 155,
                                            "end": 161,
                                            "fullWidth": 6,
                                            "width": 6,
                                            "colonToken": {
                                                "kind": "ColonToken",
                                                "fullStart": 155,
                                                "fullEnd": 157,
                                                "start": 155,
                                                "end": 156,
                                                "fullWidth": 2,
                                                "width": 1,
                                                "text": ":",
                                                "value": ":",
                                                "valueText": ":",
                                                "hasTrailingTrivia": true,
                                                "trailingTrivia": [
                                                    {
                                                        "kind": "WhitespaceTrivia",
                                                        "text": " "
                                                    }
                                                ]
                                            },
                                            "type": {
                                                "kind": "VoidKeyword",
                                                "fullStart": 157,
                                                "fullEnd": 161,
                                                "start": 157,
                                                "end": 161,
                                                "fullWidth": 4,
                                                "width": 4,
                                                "text": "void",
                                                "value": "void",
                                                "valueText": "void"
                                            }
                                        }
                                    }
                                },
                                {
                                    "kind": "SemicolonToken",
                                    "fullStart": 161,
                                    "fullEnd": 164,
                                    "start": 161,
                                    "end": 162,
                                    "fullWidth": 3,
                                    "width": 1,
                                    "text": ";",
                                    "value": ";",
                                    "valueText": ";",
                                    "hasTrailingTrivia": true,
                                    "hasTrailingNewLine": true,
                                    "trailingTrivia": [
                                        {
                                            "kind": "NewLineTrivia",
                                            "text": "\r\n"
                                        }
                                    ]
                                }
                            ],
                            "closeBraceToken": {
                                "kind": "CloseBraceToken",
                                "fullStart": 164,
                                "fullEnd": 175,
                                "start": 172,
                                "end": 173,
                                "fullWidth": 11,
                                "width": 1,
                                "text": "}",
                                "value": "}",
                                "valueText": "}",
                                "hasLeadingTrivia": true,
                                "hasTrailingTrivia": true,
                                "hasTrailingNewLine": true,
                                "leadingTrivia": [
                                    {
                                        "kind": "WhitespaceTrivia",
                                        "text": "        "
                                    }
                                ],
                                "trailingTrivia": [
                                    {
                                        "kind": "NewLineTrivia",
                                        "text": "\r\n"
                                    }
                                ]
                            }
                        }
                    },
                    {
                        "kind": "VariableStatement",
                        "fullStart": 175,
                        "fullEnd": 241,
                        "start": 185,
                        "end": 239,
                        "fullWidth": 66,
                        "width": 54,
                        "modifiers": [
                            {
                                "kind": "ExportKeyword",
                                "fullStart": 175,
                                "fullEnd": 192,
                                "start": 185,
                                "end": 191,
                                "fullWidth": 17,
                                "width": 6,
                                "text": "export",
                                "value": "export",
                                "valueText": "export",
                                "hasLeadingTrivia": true,
                                "hasLeadingNewLine": true,
                                "hasTrailingTrivia": true,
                                "leadingTrivia": [
                                    {
                                        "kind": "NewLineTrivia",
                                        "text": "\r\n"
                                    },
                                    {
                                        "kind": "WhitespaceTrivia",
                                        "text": "        "
                                    }
                                ],
                                "trailingTrivia": [
                                    {
                                        "kind": "WhitespaceTrivia",
                                        "text": " "
                                    }
                                ]
                            }
                        ],
                        "variableDeclaration": {
                            "kind": "VariableDeclaration",
                            "fullStart": 192,
                            "fullEnd": 238,
                            "start": 192,
                            "end": 238,
                            "fullWidth": 46,
                            "width": 46,
                            "varKeyword": {
                                "kind": "VarKeyword",
                                "fullStart": 192,
                                "fullEnd": 196,
                                "start": 192,
                                "end": 195,
                                "fullWidth": 4,
                                "width": 3,
                                "text": "var",
                                "value": "var",
                                "valueText": "var",
                                "hasTrailingTrivia": true,
                                "trailingTrivia": [
                                    {
                                        "kind": "WhitespaceTrivia",
                                        "text": " "
                                    }
                                ]
                            },
                            "variableDeclarators": [
                                {
                                    "kind": "VariableDeclarator",
                                    "fullStart": 196,
                                    "fullEnd": 238,
                                    "start": 196,
                                    "end": 238,
                                    "fullWidth": 42,
<<<<<<< HEAD
                                    "width": 42,
                                    "identifier": {
=======
                                    "propertyName": {
>>>>>>> 85e84683
                                        "kind": "IdentifierName",
                                        "fullStart": 196,
                                        "fullEnd": 212,
                                        "start": 196,
                                        "end": 212,
                                        "fullWidth": 16,
                                        "width": 16,
                                        "text": "diagnosticWriter",
                                        "value": "diagnosticWriter",
                                        "valueText": "diagnosticWriter"
                                    },
                                    "typeAnnotation": {
                                        "kind": "TypeAnnotation",
                                        "fullStart": 212,
                                        "fullEnd": 232,
                                        "start": 212,
                                        "end": 231,
                                        "fullWidth": 20,
                                        "width": 19,
                                        "colonToken": {
                                            "kind": "ColonToken",
                                            "fullStart": 212,
                                            "fullEnd": 214,
                                            "start": 212,
                                            "end": 213,
                                            "fullWidth": 2,
                                            "width": 1,
                                            "text": ":",
                                            "value": ":",
                                            "valueText": ":",
                                            "hasTrailingTrivia": true,
                                            "trailingTrivia": [
                                                {
                                                    "kind": "WhitespaceTrivia",
                                                    "text": " "
                                                }
                                            ]
                                        },
                                        "type": {
                                            "kind": "IdentifierName",
                                            "fullStart": 214,
                                            "fullEnd": 232,
                                            "start": 214,
                                            "end": 231,
                                            "fullWidth": 18,
                                            "width": 17,
                                            "text": "IDiagnosticWriter",
                                            "value": "IDiagnosticWriter",
                                            "valueText": "IDiagnosticWriter",
                                            "hasTrailingTrivia": true,
                                            "trailingTrivia": [
                                                {
                                                    "kind": "WhitespaceTrivia",
                                                    "text": " "
                                                }
                                            ]
                                        }
                                    },
                                    "equalsValueClause": {
                                        "kind": "EqualsValueClause",
                                        "fullStart": 232,
                                        "fullEnd": 238,
                                        "start": 232,
                                        "end": 238,
                                        "fullWidth": 6,
                                        "width": 6,
                                        "equalsToken": {
                                            "kind": "EqualsToken",
                                            "fullStart": 232,
                                            "fullEnd": 234,
                                            "start": 232,
                                            "end": 233,
                                            "fullWidth": 2,
                                            "width": 1,
                                            "text": "=",
                                            "value": "=",
                                            "valueText": "=",
                                            "hasTrailingTrivia": true,
                                            "trailingTrivia": [
                                                {
                                                    "kind": "WhitespaceTrivia",
                                                    "text": " "
                                                }
                                            ]
                                        },
                                        "value": {
                                            "kind": "NullKeyword",
                                            "fullStart": 234,
                                            "fullEnd": 238,
                                            "start": 234,
                                            "end": 238,
                                            "fullWidth": 4,
                                            "width": 4,
                                            "text": "null"
                                        }
                                    }
                                }
                            ]
                        },
                        "semicolonToken": {
                            "kind": "SemicolonToken",
                            "fullStart": 238,
                            "fullEnd": 241,
                            "start": 238,
                            "end": 239,
                            "fullWidth": 3,
                            "width": 1,
                            "text": ";",
                            "value": ";",
                            "valueText": ";",
                            "hasTrailingTrivia": true,
                            "hasTrailingNewLine": true,
                            "trailingTrivia": [
                                {
                                    "kind": "NewLineTrivia",
                                    "text": "\r\n"
                                }
                            ]
                        }
                    },
                    {
                        "kind": "VariableStatement",
                        "fullStart": 241,
                        "fullEnd": 289,
                        "start": 251,
                        "end": 287,
                        "fullWidth": 48,
                        "width": 36,
                        "modifiers": [
                            {
                                "kind": "ExportKeyword",
                                "fullStart": 241,
                                "fullEnd": 258,
                                "start": 251,
                                "end": 257,
                                "fullWidth": 17,
                                "width": 6,
                                "text": "export",
                                "value": "export",
                                "valueText": "export",
                                "hasLeadingTrivia": true,
                                "hasLeadingNewLine": true,
                                "hasTrailingTrivia": true,
                                "leadingTrivia": [
                                    {
                                        "kind": "NewLineTrivia",
                                        "text": "\r\n"
                                    },
                                    {
                                        "kind": "WhitespaceTrivia",
                                        "text": "        "
                                    }
                                ],
                                "trailingTrivia": [
                                    {
                                        "kind": "WhitespaceTrivia",
                                        "text": " "
                                    }
                                ]
                            }
                        ],
                        "variableDeclaration": {
                            "kind": "VariableDeclaration",
                            "fullStart": 258,
                            "fullEnd": 286,
                            "start": 258,
                            "end": 286,
                            "fullWidth": 28,
                            "width": 28,
                            "varKeyword": {
                                "kind": "VarKeyword",
                                "fullStart": 258,
                                "fullEnd": 262,
                                "start": 258,
                                "end": 261,
                                "fullWidth": 4,
                                "width": 3,
                                "text": "var",
                                "value": "var",
                                "valueText": "var",
                                "hasTrailingTrivia": true,
                                "trailingTrivia": [
                                    {
                                        "kind": "WhitespaceTrivia",
                                        "text": " "
                                    }
                                ]
                            },
                            "variableDeclarators": [
                                {
                                    "kind": "VariableDeclarator",
                                    "fullStart": 262,
                                    "fullEnd": 286,
                                    "start": 262,
                                    "end": 286,
                                    "fullWidth": 24,
<<<<<<< HEAD
                                    "width": 24,
                                    "identifier": {
=======
                                    "propertyName": {
>>>>>>> 85e84683
                                        "kind": "IdentifierName",
                                        "fullStart": 262,
                                        "fullEnd": 274,
                                        "start": 262,
                                        "end": 274,
                                        "fullWidth": 12,
                                        "width": 12,
                                        "text": "analysisPass",
                                        "value": "analysisPass",
                                        "valueText": "analysisPass"
                                    },
                                    "typeAnnotation": {
                                        "kind": "TypeAnnotation",
                                        "fullStart": 274,
                                        "fullEnd": 283,
                                        "start": 274,
                                        "end": 282,
                                        "fullWidth": 9,
                                        "width": 8,
                                        "colonToken": {
                                            "kind": "ColonToken",
                                            "fullStart": 274,
                                            "fullEnd": 276,
                                            "start": 274,
                                            "end": 275,
                                            "fullWidth": 2,
                                            "width": 1,
                                            "text": ":",
                                            "value": ":",
                                            "valueText": ":",
                                            "hasTrailingTrivia": true,
                                            "trailingTrivia": [
                                                {
                                                    "kind": "WhitespaceTrivia",
                                                    "text": " "
                                                }
                                            ]
                                        },
                                        "type": {
                                            "kind": "NumberKeyword",
                                            "fullStart": 276,
                                            "fullEnd": 283,
                                            "start": 276,
                                            "end": 282,
                                            "fullWidth": 7,
                                            "width": 6,
                                            "text": "number",
                                            "value": "number",
                                            "valueText": "number",
                                            "hasTrailingTrivia": true,
                                            "trailingTrivia": [
                                                {
                                                    "kind": "WhitespaceTrivia",
                                                    "text": " "
                                                }
                                            ]
                                        }
                                    },
                                    "equalsValueClause": {
                                        "kind": "EqualsValueClause",
                                        "fullStart": 283,
                                        "fullEnd": 286,
                                        "start": 283,
                                        "end": 286,
                                        "fullWidth": 3,
                                        "width": 3,
                                        "equalsToken": {
                                            "kind": "EqualsToken",
                                            "fullStart": 283,
                                            "fullEnd": 285,
                                            "start": 283,
                                            "end": 284,
                                            "fullWidth": 2,
                                            "width": 1,
                                            "text": "=",
                                            "value": "=",
                                            "valueText": "=",
                                            "hasTrailingTrivia": true,
                                            "trailingTrivia": [
                                                {
                                                    "kind": "WhitespaceTrivia",
                                                    "text": " "
                                                }
                                            ]
                                        },
                                        "value": {
                                            "kind": "NumericLiteral",
                                            "fullStart": 285,
                                            "fullEnd": 286,
                                            "start": 285,
                                            "end": 286,
                                            "fullWidth": 1,
                                            "width": 1,
                                            "text": "0",
                                            "value": 0,
                                            "valueText": "0"
                                        }
                                    }
                                }
                            ]
                        },
                        "semicolonToken": {
                            "kind": "SemicolonToken",
                            "fullStart": 286,
                            "fullEnd": 289,
                            "start": 286,
                            "end": 287,
                            "fullWidth": 3,
                            "width": 1,
                            "text": ";",
                            "value": ";",
                            "valueText": ";",
                            "hasTrailingTrivia": true,
                            "hasTrailingNewLine": true,
                            "trailingTrivia": [
                                {
                                    "kind": "NewLineTrivia",
                                    "text": "\r\n"
                                }
                            ]
                        }
                    },
                    {
                        "kind": "FunctionDeclaration",
                        "fullStart": 289,
                        "fullEnd": 452,
                        "start": 299,
                        "end": 450,
                        "fullWidth": 163,
                        "width": 151,
                        "modifiers": [
                            {
                                "kind": "ExportKeyword",
                                "fullStart": 289,
                                "fullEnd": 306,
                                "start": 299,
                                "end": 305,
                                "fullWidth": 17,
                                "width": 6,
                                "text": "export",
                                "value": "export",
                                "valueText": "export",
                                "hasLeadingTrivia": true,
                                "hasLeadingNewLine": true,
                                "hasTrailingTrivia": true,
                                "leadingTrivia": [
                                    {
                                        "kind": "NewLineTrivia",
                                        "text": "\r\n"
                                    },
                                    {
                                        "kind": "WhitespaceTrivia",
                                        "text": "        "
                                    }
                                ],
                                "trailingTrivia": [
                                    {
                                        "kind": "WhitespaceTrivia",
                                        "text": " "
                                    }
                                ]
                            }
                        ],
                        "functionKeyword": {
                            "kind": "FunctionKeyword",
                            "fullStart": 306,
                            "fullEnd": 315,
                            "start": 306,
                            "end": 314,
                            "fullWidth": 9,
                            "width": 8,
                            "text": "function",
                            "value": "function",
                            "valueText": "function",
                            "hasTrailingTrivia": true,
                            "trailingTrivia": [
                                {
                                    "kind": "WhitespaceTrivia",
                                    "text": " "
                                }
                            ]
                        },
                        "identifier": {
                            "kind": "IdentifierName",
                            "fullStart": 315,
                            "fullEnd": 320,
                            "start": 315,
                            "end": 320,
                            "fullWidth": 5,
                            "width": 5,
                            "text": "Alert",
                            "value": "Alert",
                            "valueText": "Alert"
                        },
                        "callSignature": {
                            "kind": "CallSignature",
                            "fullStart": 320,
                            "fullEnd": 337,
                            "start": 320,
                            "end": 336,
                            "fullWidth": 17,
                            "width": 16,
                            "parameterList": {
                                "kind": "ParameterList",
                                "fullStart": 320,
                                "fullEnd": 337,
                                "start": 320,
                                "end": 336,
                                "fullWidth": 17,
                                "width": 16,
                                "openParenToken": {
                                    "kind": "OpenParenToken",
                                    "fullStart": 320,
                                    "fullEnd": 321,
                                    "start": 320,
                                    "end": 321,
                                    "fullWidth": 1,
                                    "width": 1,
                                    "text": "(",
                                    "value": "(",
                                    "valueText": "("
                                },
                                "parameters": [
                                    {
                                        "kind": "Parameter",
                                        "fullStart": 321,
                                        "fullEnd": 335,
                                        "start": 321,
                                        "end": 335,
                                        "fullWidth": 14,
                                        "width": 14,
                                        "modifiers": [],
                                        "identifier": {
                                            "kind": "IdentifierName",
                                            "fullStart": 321,
                                            "fullEnd": 327,
                                            "start": 321,
                                            "end": 327,
                                            "fullWidth": 6,
                                            "width": 6,
                                            "text": "output",
                                            "value": "output",
                                            "valueText": "output"
                                        },
                                        "typeAnnotation": {
                                            "kind": "TypeAnnotation",
                                            "fullStart": 327,
                                            "fullEnd": 335,
                                            "start": 327,
                                            "end": 335,
                                            "fullWidth": 8,
                                            "width": 8,
                                            "colonToken": {
                                                "kind": "ColonToken",
                                                "fullStart": 327,
                                                "fullEnd": 329,
                                                "start": 327,
                                                "end": 328,
                                                "fullWidth": 2,
                                                "width": 1,
                                                "text": ":",
                                                "value": ":",
                                                "valueText": ":",
                                                "hasTrailingTrivia": true,
                                                "trailingTrivia": [
                                                    {
                                                        "kind": "WhitespaceTrivia",
                                                        "text": " "
                                                    }
                                                ]
                                            },
                                            "type": {
                                                "kind": "StringKeyword",
                                                "fullStart": 329,
                                                "fullEnd": 335,
                                                "start": 329,
                                                "end": 335,
                                                "fullWidth": 6,
                                                "width": 6,
                                                "text": "string",
                                                "value": "string",
                                                "valueText": "string"
                                            }
                                        }
                                    }
                                ],
                                "closeParenToken": {
                                    "kind": "CloseParenToken",
                                    "fullStart": 335,
                                    "fullEnd": 337,
                                    "start": 335,
                                    "end": 336,
                                    "fullWidth": 2,
                                    "width": 1,
                                    "text": ")",
                                    "value": ")",
                                    "valueText": ")",
                                    "hasTrailingTrivia": true,
                                    "trailingTrivia": [
                                        {
                                            "kind": "WhitespaceTrivia",
                                            "text": " "
                                        }
                                    ]
                                }
                            }
                        },
                        "block": {
                            "kind": "Block",
                            "fullStart": 337,
                            "fullEnd": 452,
                            "start": 337,
                            "end": 450,
                            "fullWidth": 115,
                            "width": 113,
                            "openBraceToken": {
                                "kind": "OpenBraceToken",
                                "fullStart": 337,
                                "fullEnd": 340,
                                "start": 337,
                                "end": 338,
                                "fullWidth": 3,
                                "width": 1,
                                "text": "{",
                                "value": "{",
                                "valueText": "{",
                                "hasTrailingTrivia": true,
                                "hasTrailingNewLine": true,
                                "trailingTrivia": [
                                    {
                                        "kind": "NewLineTrivia",
                                        "text": "\r\n"
                                    }
                                ]
                            },
                            "statements": [
                                {
                                    "kind": "IfStatement",
                                    "fullStart": 340,
                                    "fullEnd": 441,
                                    "start": 352,
                                    "end": 439,
                                    "fullWidth": 101,
                                    "width": 87,
                                    "ifKeyword": {
                                        "kind": "IfKeyword",
                                        "fullStart": 340,
                                        "fullEnd": 355,
                                        "start": 352,
                                        "end": 354,
                                        "fullWidth": 15,
                                        "width": 2,
                                        "text": "if",
                                        "value": "if",
                                        "valueText": "if",
                                        "hasLeadingTrivia": true,
                                        "hasTrailingTrivia": true,
                                        "leadingTrivia": [
                                            {
                                                "kind": "WhitespaceTrivia",
                                                "text": "            "
                                            }
                                        ],
                                        "trailingTrivia": [
                                            {
                                                "kind": "WhitespaceTrivia",
                                                "text": " "
                                            }
                                        ]
                                    },
                                    "openParenToken": {
                                        "kind": "OpenParenToken",
                                        "fullStart": 355,
                                        "fullEnd": 356,
                                        "start": 355,
                                        "end": 356,
                                        "fullWidth": 1,
                                        "width": 1,
                                        "text": "(",
                                        "value": "(",
                                        "valueText": "("
                                    },
                                    "condition": {
                                        "kind": "IdentifierName",
                                        "fullStart": 356,
                                        "fullEnd": 372,
                                        "start": 356,
                                        "end": 372,
                                        "fullWidth": 16,
                                        "width": 16,
                                        "text": "diagnosticWriter",
                                        "value": "diagnosticWriter",
                                        "valueText": "diagnosticWriter"
                                    },
                                    "closeParenToken": {
                                        "kind": "CloseParenToken",
                                        "fullStart": 372,
                                        "fullEnd": 374,
                                        "start": 372,
                                        "end": 373,
                                        "fullWidth": 2,
                                        "width": 1,
                                        "text": ")",
                                        "value": ")",
                                        "valueText": ")",
                                        "hasTrailingTrivia": true,
                                        "trailingTrivia": [
                                            {
                                                "kind": "WhitespaceTrivia",
                                                "text": " "
                                            }
                                        ]
                                    },
                                    "statement": {
                                        "kind": "Block",
                                        "fullStart": 374,
                                        "fullEnd": 441,
                                        "start": 374,
                                        "end": 439,
                                        "fullWidth": 67,
                                        "width": 65,
                                        "openBraceToken": {
                                            "kind": "OpenBraceToken",
                                            "fullStart": 374,
                                            "fullEnd": 377,
                                            "start": 374,
                                            "end": 375,
                                            "fullWidth": 3,
                                            "width": 1,
                                            "text": "{",
                                            "value": "{",
                                            "valueText": "{",
                                            "hasTrailingTrivia": true,
                                            "hasTrailingNewLine": true,
                                            "trailingTrivia": [
                                                {
                                                    "kind": "NewLineTrivia",
                                                    "text": "\r\n"
                                                }
                                            ]
                                        },
                                        "statements": [
                                            {
                                                "kind": "ExpressionStatement",
                                                "fullStart": 377,
                                                "fullEnd": 426,
                                                "start": 393,
                                                "end": 424,
                                                "fullWidth": 49,
                                                "width": 31,
                                                "expression": {
                                                    "kind": "InvocationExpression",
                                                    "fullStart": 377,
                                                    "fullEnd": 423,
                                                    "start": 393,
                                                    "end": 423,
                                                    "fullWidth": 46,
                                                    "width": 30,
                                                    "expression": {
                                                        "kind": "MemberAccessExpression",
                                                        "fullStart": 377,
                                                        "fullEnd": 415,
                                                        "start": 393,
                                                        "end": 415,
                                                        "fullWidth": 38,
                                                        "width": 22,
                                                        "expression": {
                                                            "kind": "IdentifierName",
                                                            "fullStart": 377,
                                                            "fullEnd": 409,
                                                            "start": 393,
                                                            "end": 409,
                                                            "fullWidth": 32,
                                                            "width": 16,
                                                            "text": "diagnosticWriter",
                                                            "value": "diagnosticWriter",
                                                            "valueText": "diagnosticWriter",
                                                            "hasLeadingTrivia": true,
                                                            "leadingTrivia": [
                                                                {
                                                                    "kind": "WhitespaceTrivia",
                                                                    "text": "                "
                                                                }
                                                            ]
                                                        },
                                                        "dotToken": {
                                                            "kind": "DotToken",
                                                            "fullStart": 409,
                                                            "fullEnd": 410,
                                                            "start": 409,
                                                            "end": 410,
                                                            "fullWidth": 1,
                                                            "width": 1,
                                                            "text": ".",
                                                            "value": ".",
                                                            "valueText": "."
                                                        },
                                                        "name": {
                                                            "kind": "IdentifierName",
                                                            "fullStart": 410,
                                                            "fullEnd": 415,
                                                            "start": 410,
                                                            "end": 415,
                                                            "fullWidth": 5,
                                                            "width": 5,
                                                            "text": "Alert",
                                                            "value": "Alert",
                                                            "valueText": "Alert"
                                                        }
                                                    },
                                                    "argumentList": {
                                                        "kind": "ArgumentList",
                                                        "fullStart": 415,
                                                        "fullEnd": 423,
                                                        "start": 415,
                                                        "end": 423,
                                                        "fullWidth": 8,
                                                        "width": 8,
                                                        "openParenToken": {
                                                            "kind": "OpenParenToken",
                                                            "fullStart": 415,
                                                            "fullEnd": 416,
                                                            "start": 415,
                                                            "end": 416,
                                                            "fullWidth": 1,
                                                            "width": 1,
                                                            "text": "(",
                                                            "value": "(",
                                                            "valueText": "("
                                                        },
                                                        "arguments": [
                                                            {
                                                                "kind": "IdentifierName",
                                                                "fullStart": 416,
                                                                "fullEnd": 422,
                                                                "start": 416,
                                                                "end": 422,
                                                                "fullWidth": 6,
                                                                "width": 6,
                                                                "text": "output",
                                                                "value": "output",
                                                                "valueText": "output"
                                                            }
                                                        ],
                                                        "closeParenToken": {
                                                            "kind": "CloseParenToken",
                                                            "fullStart": 422,
                                                            "fullEnd": 423,
                                                            "start": 422,
                                                            "end": 423,
                                                            "fullWidth": 1,
                                                            "width": 1,
                                                            "text": ")",
                                                            "value": ")",
                                                            "valueText": ")"
                                                        }
                                                    }
                                                },
                                                "semicolonToken": {
                                                    "kind": "SemicolonToken",
                                                    "fullStart": 423,
                                                    "fullEnd": 426,
                                                    "start": 423,
                                                    "end": 424,
                                                    "fullWidth": 3,
                                                    "width": 1,
                                                    "text": ";",
                                                    "value": ";",
                                                    "valueText": ";",
                                                    "hasTrailingTrivia": true,
                                                    "hasTrailingNewLine": true,
                                                    "trailingTrivia": [
                                                        {
                                                            "kind": "NewLineTrivia",
                                                            "text": "\r\n"
                                                        }
                                                    ]
                                                }
                                            }
                                        ],
                                        "closeBraceToken": {
                                            "kind": "CloseBraceToken",
                                            "fullStart": 426,
                                            "fullEnd": 441,
                                            "start": 438,
                                            "end": 439,
                                            "fullWidth": 15,
                                            "width": 1,
                                            "text": "}",
                                            "value": "}",
                                            "valueText": "}",
                                            "hasLeadingTrivia": true,
                                            "hasTrailingTrivia": true,
                                            "hasTrailingNewLine": true,
                                            "leadingTrivia": [
                                                {
                                                    "kind": "WhitespaceTrivia",
                                                    "text": "            "
                                                }
                                            ],
                                            "trailingTrivia": [
                                                {
                                                    "kind": "NewLineTrivia",
                                                    "text": "\r\n"
                                                }
                                            ]
                                        }
                                    }
                                }
                            ],
                            "closeBraceToken": {
                                "kind": "CloseBraceToken",
                                "fullStart": 441,
                                "fullEnd": 452,
                                "start": 449,
                                "end": 450,
                                "fullWidth": 11,
                                "width": 1,
                                "text": "}",
                                "value": "}",
                                "valueText": "}",
                                "hasLeadingTrivia": true,
                                "hasTrailingTrivia": true,
                                "hasTrailingNewLine": true,
                                "leadingTrivia": [
                                    {
                                        "kind": "WhitespaceTrivia",
                                        "text": "        "
                                    }
                                ],
                                "trailingTrivia": [
                                    {
                                        "kind": "NewLineTrivia",
                                        "text": "\r\n"
                                    }
                                ]
                            }
                        }
                    },
                    {
                        "kind": "FunctionDeclaration",
                        "fullStart": 452,
                        "fullEnd": 582,
                        "start": 462,
                        "end": 580,
                        "fullWidth": 130,
                        "width": 118,
                        "modifiers": [
                            {
                                "kind": "ExportKeyword",
                                "fullStart": 452,
                                "fullEnd": 469,
                                "start": 462,
                                "end": 468,
                                "fullWidth": 17,
                                "width": 6,
                                "text": "export",
                                "value": "export",
                                "valueText": "export",
                                "hasLeadingTrivia": true,
                                "hasLeadingNewLine": true,
                                "hasTrailingTrivia": true,
                                "leadingTrivia": [
                                    {
                                        "kind": "NewLineTrivia",
                                        "text": "\r\n"
                                    },
                                    {
                                        "kind": "WhitespaceTrivia",
                                        "text": "        "
                                    }
                                ],
                                "trailingTrivia": [
                                    {
                                        "kind": "WhitespaceTrivia",
                                        "text": " "
                                    }
                                ]
                            }
                        ],
                        "functionKeyword": {
                            "kind": "FunctionKeyword",
                            "fullStart": 469,
                            "fullEnd": 478,
                            "start": 469,
                            "end": 477,
                            "fullWidth": 9,
                            "width": 8,
                            "text": "function",
                            "value": "function",
                            "valueText": "function",
                            "hasTrailingTrivia": true,
                            "trailingTrivia": [
                                {
                                    "kind": "WhitespaceTrivia",
                                    "text": " "
                                }
                            ]
                        },
                        "identifier": {
                            "kind": "IdentifierName",
                            "fullStart": 478,
                            "fullEnd": 488,
                            "start": 478,
                            "end": 488,
                            "fullWidth": 10,
                            "width": 10,
                            "text": "debugPrint",
                            "value": "debugPrint",
                            "valueText": "debugPrint"
                        },
                        "callSignature": {
                            "kind": "CallSignature",
                            "fullStart": 488,
                            "fullEnd": 500,
                            "start": 488,
                            "end": 499,
                            "fullWidth": 12,
                            "width": 11,
                            "parameterList": {
                                "kind": "ParameterList",
                                "fullStart": 488,
                                "fullEnd": 500,
                                "start": 488,
                                "end": 499,
                                "fullWidth": 12,
                                "width": 11,
                                "openParenToken": {
                                    "kind": "OpenParenToken",
                                    "fullStart": 488,
                                    "fullEnd": 489,
                                    "start": 488,
                                    "end": 489,
                                    "fullWidth": 1,
                                    "width": 1,
                                    "text": "(",
                                    "value": "(",
                                    "valueText": "("
                                },
                                "parameters": [
                                    {
                                        "kind": "Parameter",
                                        "fullStart": 489,
                                        "fullEnd": 498,
                                        "start": 489,
                                        "end": 498,
                                        "fullWidth": 9,
                                        "width": 9,
                                        "modifiers": [],
                                        "identifier": {
                                            "kind": "IdentifierName",
                                            "fullStart": 489,
                                            "fullEnd": 490,
                                            "start": 489,
                                            "end": 490,
                                            "fullWidth": 1,
                                            "width": 1,
                                            "text": "s",
                                            "value": "s",
                                            "valueText": "s"
                                        },
                                        "typeAnnotation": {
                                            "kind": "TypeAnnotation",
                                            "fullStart": 490,
                                            "fullEnd": 498,
                                            "start": 490,
                                            "end": 498,
                                            "fullWidth": 8,
                                            "width": 8,
                                            "colonToken": {
                                                "kind": "ColonToken",
                                                "fullStart": 490,
                                                "fullEnd": 492,
                                                "start": 490,
                                                "end": 491,
                                                "fullWidth": 2,
                                                "width": 1,
                                                "text": ":",
                                                "value": ":",
                                                "valueText": ":",
                                                "hasTrailingTrivia": true,
                                                "trailingTrivia": [
                                                    {
                                                        "kind": "WhitespaceTrivia",
                                                        "text": " "
                                                    }
                                                ]
                                            },
                                            "type": {
                                                "kind": "StringKeyword",
                                                "fullStart": 492,
                                                "fullEnd": 498,
                                                "start": 492,
                                                "end": 498,
                                                "fullWidth": 6,
                                                "width": 6,
                                                "text": "string",
                                                "value": "string",
                                                "valueText": "string"
                                            }
                                        }
                                    }
                                ],
                                "closeParenToken": {
                                    "kind": "CloseParenToken",
                                    "fullStart": 498,
                                    "fullEnd": 500,
                                    "start": 498,
                                    "end": 499,
                                    "fullWidth": 2,
                                    "width": 1,
                                    "text": ")",
                                    "value": ")",
                                    "valueText": ")",
                                    "hasTrailingTrivia": true,
                                    "trailingTrivia": [
                                        {
                                            "kind": "WhitespaceTrivia",
                                            "text": " "
                                        }
                                    ]
                                }
                            }
                        },
                        "block": {
                            "kind": "Block",
                            "fullStart": 500,
                            "fullEnd": 582,
                            "start": 500,
                            "end": 580,
                            "fullWidth": 82,
                            "width": 80,
                            "openBraceToken": {
                                "kind": "OpenBraceToken",
                                "fullStart": 500,
                                "fullEnd": 503,
                                "start": 500,
                                "end": 501,
                                "fullWidth": 3,
                                "width": 1,
                                "text": "{",
                                "value": "{",
                                "valueText": "{",
                                "hasTrailingTrivia": true,
                                "hasTrailingNewLine": true,
                                "trailingTrivia": [
                                    {
                                        "kind": "NewLineTrivia",
                                        "text": "\r\n"
                                    }
                                ]
                            },
                            "statements": [
                                {
                                    "kind": "IfStatement",
                                    "fullStart": 503,
                                    "fullEnd": 571,
                                    "start": 515,
                                    "end": 569,
                                    "fullWidth": 68,
                                    "width": 54,
                                    "ifKeyword": {
                                        "kind": "IfKeyword",
                                        "fullStart": 503,
                                        "fullEnd": 518,
                                        "start": 515,
                                        "end": 517,
                                        "fullWidth": 15,
                                        "width": 2,
                                        "text": "if",
                                        "value": "if",
                                        "valueText": "if",
                                        "hasLeadingTrivia": true,
                                        "hasTrailingTrivia": true,
                                        "leadingTrivia": [
                                            {
                                                "kind": "WhitespaceTrivia",
                                                "text": "            "
                                            }
                                        ],
                                        "trailingTrivia": [
                                            {
                                                "kind": "WhitespaceTrivia",
                                                "text": " "
                                            }
                                        ]
                                    },
                                    "openParenToken": {
                                        "kind": "OpenParenToken",
                                        "fullStart": 518,
                                        "fullEnd": 519,
                                        "start": 518,
                                        "end": 519,
                                        "fullWidth": 1,
                                        "width": 1,
                                        "text": "(",
                                        "value": "(",
                                        "valueText": "("
                                    },
                                    "condition": {
                                        "kind": "IdentifierName",
                                        "fullStart": 519,
                                        "fullEnd": 524,
                                        "start": 519,
                                        "end": 524,
                                        "fullWidth": 5,
                                        "width": 5,
                                        "text": "debug",
                                        "value": "debug",
                                        "valueText": "debug"
                                    },
                                    "closeParenToken": {
                                        "kind": "CloseParenToken",
                                        "fullStart": 524,
                                        "fullEnd": 526,
                                        "start": 524,
                                        "end": 525,
                                        "fullWidth": 2,
                                        "width": 1,
                                        "text": ")",
                                        "value": ")",
                                        "valueText": ")",
                                        "hasTrailingTrivia": true,
                                        "trailingTrivia": [
                                            {
                                                "kind": "WhitespaceTrivia",
                                                "text": " "
                                            }
                                        ]
                                    },
                                    "statement": {
                                        "kind": "Block",
                                        "fullStart": 526,
                                        "fullEnd": 571,
                                        "start": 526,
                                        "end": 569,
                                        "fullWidth": 45,
                                        "width": 43,
                                        "openBraceToken": {
                                            "kind": "OpenBraceToken",
                                            "fullStart": 526,
                                            "fullEnd": 529,
                                            "start": 526,
                                            "end": 527,
                                            "fullWidth": 3,
                                            "width": 1,
                                            "text": "{",
                                            "value": "{",
                                            "valueText": "{",
                                            "hasTrailingTrivia": true,
                                            "hasTrailingNewLine": true,
                                            "trailingTrivia": [
                                                {
                                                    "kind": "NewLineTrivia",
                                                    "text": "\r\n"
                                                }
                                            ]
                                        },
                                        "statements": [
                                            {
                                                "kind": "ExpressionStatement",
                                                "fullStart": 529,
                                                "fullEnd": 556,
                                                "start": 545,
                                                "end": 554,
                                                "fullWidth": 27,
                                                "width": 9,
                                                "expression": {
                                                    "kind": "InvocationExpression",
                                                    "fullStart": 529,
                                                    "fullEnd": 553,
                                                    "start": 545,
                                                    "end": 553,
                                                    "fullWidth": 24,
                                                    "width": 8,
                                                    "expression": {
                                                        "kind": "IdentifierName",
                                                        "fullStart": 529,
                                                        "fullEnd": 550,
                                                        "start": 545,
                                                        "end": 550,
                                                        "fullWidth": 21,
                                                        "width": 5,
                                                        "text": "Alert",
                                                        "value": "Alert",
                                                        "valueText": "Alert",
                                                        "hasLeadingTrivia": true,
                                                        "leadingTrivia": [
                                                            {
                                                                "kind": "WhitespaceTrivia",
                                                                "text": "                "
                                                            }
                                                        ]
                                                    },
                                                    "argumentList": {
                                                        "kind": "ArgumentList",
                                                        "fullStart": 550,
                                                        "fullEnd": 553,
                                                        "start": 550,
                                                        "end": 553,
                                                        "fullWidth": 3,
                                                        "width": 3,
                                                        "openParenToken": {
                                                            "kind": "OpenParenToken",
                                                            "fullStart": 550,
                                                            "fullEnd": 551,
                                                            "start": 550,
                                                            "end": 551,
                                                            "fullWidth": 1,
                                                            "width": 1,
                                                            "text": "(",
                                                            "value": "(",
                                                            "valueText": "("
                                                        },
                                                        "arguments": [
                                                            {
                                                                "kind": "IdentifierName",
                                                                "fullStart": 551,
                                                                "fullEnd": 552,
                                                                "start": 551,
                                                                "end": 552,
                                                                "fullWidth": 1,
                                                                "width": 1,
                                                                "text": "s",
                                                                "value": "s",
                                                                "valueText": "s"
                                                            }
                                                        ],
                                                        "closeParenToken": {
                                                            "kind": "CloseParenToken",
                                                            "fullStart": 552,
                                                            "fullEnd": 553,
                                                            "start": 552,
                                                            "end": 553,
                                                            "fullWidth": 1,
                                                            "width": 1,
                                                            "text": ")",
                                                            "value": ")",
                                                            "valueText": ")"
                                                        }
                                                    }
                                                },
                                                "semicolonToken": {
                                                    "kind": "SemicolonToken",
                                                    "fullStart": 553,
                                                    "fullEnd": 556,
                                                    "start": 553,
                                                    "end": 554,
                                                    "fullWidth": 3,
                                                    "width": 1,
                                                    "text": ";",
                                                    "value": ";",
                                                    "valueText": ";",
                                                    "hasTrailingTrivia": true,
                                                    "hasTrailingNewLine": true,
                                                    "trailingTrivia": [
                                                        {
                                                            "kind": "NewLineTrivia",
                                                            "text": "\r\n"
                                                        }
                                                    ]
                                                }
                                            }
                                        ],
                                        "closeBraceToken": {
                                            "kind": "CloseBraceToken",
                                            "fullStart": 556,
                                            "fullEnd": 571,
                                            "start": 568,
                                            "end": 569,
                                            "fullWidth": 15,
                                            "width": 1,
                                            "text": "}",
                                            "value": "}",
                                            "valueText": "}",
                                            "hasLeadingTrivia": true,
                                            "hasTrailingTrivia": true,
                                            "hasTrailingNewLine": true,
                                            "leadingTrivia": [
                                                {
                                                    "kind": "WhitespaceTrivia",
                                                    "text": "            "
                                                }
                                            ],
                                            "trailingTrivia": [
                                                {
                                                    "kind": "NewLineTrivia",
                                                    "text": "\r\n"
                                                }
                                            ]
                                        }
                                    }
                                }
                            ],
                            "closeBraceToken": {
                                "kind": "CloseBraceToken",
                                "fullStart": 571,
                                "fullEnd": 582,
                                "start": 579,
                                "end": 580,
                                "fullWidth": 11,
                                "width": 1,
                                "text": "}",
                                "value": "}",
                                "valueText": "}",
                                "hasLeadingTrivia": true,
                                "hasTrailingTrivia": true,
                                "hasTrailingNewLine": true,
                                "leadingTrivia": [
                                    {
                                        "kind": "WhitespaceTrivia",
                                        "text": "        "
                                    }
                                ],
                                "trailingTrivia": [
                                    {
                                        "kind": "NewLineTrivia",
                                        "text": "\r\n"
                                    }
                                ]
                            }
                        }
                    },
                    {
                        "kind": "FunctionDeclaration",
                        "fullStart": 582,
                        "fullEnd": 786,
                        "start": 592,
                        "end": 784,
                        "fullWidth": 204,
                        "width": 192,
                        "modifiers": [
                            {
                                "kind": "ExportKeyword",
                                "fullStart": 582,
                                "fullEnd": 599,
                                "start": 592,
                                "end": 598,
                                "fullWidth": 17,
                                "width": 6,
                                "text": "export",
                                "value": "export",
                                "valueText": "export",
                                "hasLeadingTrivia": true,
                                "hasLeadingNewLine": true,
                                "hasTrailingTrivia": true,
                                "leadingTrivia": [
                                    {
                                        "kind": "NewLineTrivia",
                                        "text": "\r\n"
                                    },
                                    {
                                        "kind": "WhitespaceTrivia",
                                        "text": "        "
                                    }
                                ],
                                "trailingTrivia": [
                                    {
                                        "kind": "WhitespaceTrivia",
                                        "text": " "
                                    }
                                ]
                            }
                        ],
                        "functionKeyword": {
                            "kind": "FunctionKeyword",
                            "fullStart": 599,
                            "fullEnd": 608,
                            "start": 599,
                            "end": 607,
                            "fullWidth": 9,
                            "width": 8,
                            "text": "function",
                            "value": "function",
                            "valueText": "function",
                            "hasTrailingTrivia": true,
                            "trailingTrivia": [
                                {
                                    "kind": "WhitespaceTrivia",
                                    "text": " "
                                }
                            ]
                        },
                        "identifier": {
                            "kind": "IdentifierName",
                            "fullStart": 608,
                            "fullEnd": 614,
                            "start": 608,
                            "end": 614,
                            "fullWidth": 6,
                            "width": 6,
                            "text": "assert",
                            "value": "assert",
                            "valueText": "assert"
                        },
                        "callSignature": {
                            "kind": "CallSignature",
                            "fullStart": 614,
                            "fullEnd": 646,
                            "start": 614,
                            "end": 645,
                            "fullWidth": 32,
                            "width": 31,
                            "parameterList": {
                                "kind": "ParameterList",
                                "fullStart": 614,
                                "fullEnd": 646,
                                "start": 614,
                                "end": 645,
                                "fullWidth": 32,
                                "width": 31,
                                "openParenToken": {
                                    "kind": "OpenParenToken",
                                    "fullStart": 614,
                                    "fullEnd": 615,
                                    "start": 614,
                                    "end": 615,
                                    "fullWidth": 1,
                                    "width": 1,
                                    "text": "(",
                                    "value": "(",
                                    "valueText": "("
                                },
                                "parameters": [
                                    {
                                        "kind": "Parameter",
                                        "fullStart": 615,
                                        "fullEnd": 633,
                                        "start": 615,
                                        "end": 633,
                                        "fullWidth": 18,
                                        "width": 18,
                                        "modifiers": [],
                                        "identifier": {
                                            "kind": "IdentifierName",
                                            "fullStart": 615,
                                            "fullEnd": 624,
                                            "start": 615,
                                            "end": 624,
                                            "fullWidth": 9,
                                            "width": 9,
                                            "text": "condition",
                                            "value": "condition",
                                            "valueText": "condition"
                                        },
                                        "typeAnnotation": {
                                            "kind": "TypeAnnotation",
                                            "fullStart": 624,
                                            "fullEnd": 633,
                                            "start": 624,
                                            "end": 633,
                                            "fullWidth": 9,
                                            "width": 9,
                                            "colonToken": {
                                                "kind": "ColonToken",
                                                "fullStart": 624,
                                                "fullEnd": 626,
                                                "start": 624,
                                                "end": 625,
                                                "fullWidth": 2,
                                                "width": 1,
                                                "text": ":",
                                                "value": ":",
                                                "valueText": ":",
                                                "hasTrailingTrivia": true,
                                                "trailingTrivia": [
                                                    {
                                                        "kind": "WhitespaceTrivia",
                                                        "text": " "
                                                    }
                                                ]
                                            },
                                            "type": {
                                                "kind": "BooleanKeyword",
                                                "fullStart": 626,
                                                "fullEnd": 633,
                                                "start": 626,
                                                "end": 633,
                                                "fullWidth": 7,
                                                "width": 7,
                                                "text": "boolean",
                                                "value": "boolean",
                                                "valueText": "boolean"
                                            }
                                        }
                                    },
                                    {
                                        "kind": "CommaToken",
                                        "fullStart": 633,
                                        "fullEnd": 635,
                                        "start": 633,
                                        "end": 634,
                                        "fullWidth": 2,
                                        "width": 1,
                                        "text": ",",
                                        "value": ",",
                                        "valueText": ",",
                                        "hasTrailingTrivia": true,
                                        "trailingTrivia": [
                                            {
                                                "kind": "WhitespaceTrivia",
                                                "text": " "
                                            }
                                        ]
                                    },
                                    {
                                        "kind": "Parameter",
                                        "fullStart": 635,
                                        "fullEnd": 644,
                                        "start": 635,
                                        "end": 644,
                                        "fullWidth": 9,
                                        "width": 9,
                                        "modifiers": [],
                                        "identifier": {
                                            "kind": "IdentifierName",
                                            "fullStart": 635,
                                            "fullEnd": 636,
                                            "start": 635,
                                            "end": 636,
                                            "fullWidth": 1,
                                            "width": 1,
                                            "text": "s",
                                            "value": "s",
                                            "valueText": "s"
                                        },
                                        "typeAnnotation": {
                                            "kind": "TypeAnnotation",
                                            "fullStart": 636,
                                            "fullEnd": 644,
                                            "start": 636,
                                            "end": 644,
                                            "fullWidth": 8,
                                            "width": 8,
                                            "colonToken": {
                                                "kind": "ColonToken",
                                                "fullStart": 636,
                                                "fullEnd": 638,
                                                "start": 636,
                                                "end": 637,
                                                "fullWidth": 2,
                                                "width": 1,
                                                "text": ":",
                                                "value": ":",
                                                "valueText": ":",
                                                "hasTrailingTrivia": true,
                                                "trailingTrivia": [
                                                    {
                                                        "kind": "WhitespaceTrivia",
                                                        "text": " "
                                                    }
                                                ]
                                            },
                                            "type": {
                                                "kind": "StringKeyword",
                                                "fullStart": 638,
                                                "fullEnd": 644,
                                                "start": 638,
                                                "end": 644,
                                                "fullWidth": 6,
                                                "width": 6,
                                                "text": "string",
                                                "value": "string",
                                                "valueText": "string"
                                            }
                                        }
                                    }
                                ],
                                "closeParenToken": {
                                    "kind": "CloseParenToken",
                                    "fullStart": 644,
                                    "fullEnd": 646,
                                    "start": 644,
                                    "end": 645,
                                    "fullWidth": 2,
                                    "width": 1,
                                    "text": ")",
                                    "value": ")",
                                    "valueText": ")",
                                    "hasTrailingTrivia": true,
                                    "trailingTrivia": [
                                        {
                                            "kind": "WhitespaceTrivia",
                                            "text": " "
                                        }
                                    ]
                                }
                            }
                        },
                        "block": {
                            "kind": "Block",
                            "fullStart": 646,
                            "fullEnd": 786,
                            "start": 646,
                            "end": 784,
                            "fullWidth": 140,
                            "width": 138,
                            "openBraceToken": {
                                "kind": "OpenBraceToken",
                                "fullStart": 646,
                                "fullEnd": 649,
                                "start": 646,
                                "end": 647,
                                "fullWidth": 3,
                                "width": 1,
                                "text": "{",
                                "value": "{",
                                "valueText": "{",
                                "hasTrailingTrivia": true,
                                "hasTrailingNewLine": true,
                                "trailingTrivia": [
                                    {
                                        "kind": "NewLineTrivia",
                                        "text": "\r\n"
                                    }
                                ]
                            },
                            "statements": [
                                {
                                    "kind": "IfStatement",
                                    "fullStart": 649,
                                    "fullEnd": 775,
                                    "start": 661,
                                    "end": 773,
                                    "fullWidth": 126,
                                    "width": 112,
                                    "ifKeyword": {
                                        "kind": "IfKeyword",
                                        "fullStart": 649,
                                        "fullEnd": 664,
                                        "start": 661,
                                        "end": 663,
                                        "fullWidth": 15,
                                        "width": 2,
                                        "text": "if",
                                        "value": "if",
                                        "valueText": "if",
                                        "hasLeadingTrivia": true,
                                        "hasTrailingTrivia": true,
                                        "leadingTrivia": [
                                            {
                                                "kind": "WhitespaceTrivia",
                                                "text": "            "
                                            }
                                        ],
                                        "trailingTrivia": [
                                            {
                                                "kind": "WhitespaceTrivia",
                                                "text": " "
                                            }
                                        ]
                                    },
                                    "openParenToken": {
                                        "kind": "OpenParenToken",
                                        "fullStart": 664,
                                        "fullEnd": 665,
                                        "start": 664,
                                        "end": 665,
                                        "fullWidth": 1,
                                        "width": 1,
                                        "text": "(",
                                        "value": "(",
                                        "valueText": "("
                                    },
                                    "condition": {
                                        "kind": "IdentifierName",
                                        "fullStart": 665,
                                        "fullEnd": 670,
                                        "start": 665,
                                        "end": 670,
                                        "fullWidth": 5,
                                        "width": 5,
                                        "text": "debug",
                                        "value": "debug",
                                        "valueText": "debug"
                                    },
                                    "closeParenToken": {
                                        "kind": "CloseParenToken",
                                        "fullStart": 670,
                                        "fullEnd": 672,
                                        "start": 670,
                                        "end": 671,
                                        "fullWidth": 2,
                                        "width": 1,
                                        "text": ")",
                                        "value": ")",
                                        "valueText": ")",
                                        "hasTrailingTrivia": true,
                                        "trailingTrivia": [
                                            {
                                                "kind": "WhitespaceTrivia",
                                                "text": " "
                                            }
                                        ]
                                    },
                                    "statement": {
                                        "kind": "Block",
                                        "fullStart": 672,
                                        "fullEnd": 775,
                                        "start": 672,
                                        "end": 773,
                                        "fullWidth": 103,
                                        "width": 101,
                                        "openBraceToken": {
                                            "kind": "OpenBraceToken",
                                            "fullStart": 672,
                                            "fullEnd": 675,
                                            "start": 672,
                                            "end": 673,
                                            "fullWidth": 3,
                                            "width": 1,
                                            "text": "{",
                                            "value": "{",
                                            "valueText": "{",
                                            "hasTrailingTrivia": true,
                                            "hasTrailingNewLine": true,
                                            "trailingTrivia": [
                                                {
                                                    "kind": "NewLineTrivia",
                                                    "text": "\r\n"
                                                }
                                            ]
                                        },
                                        "statements": [
                                            {
                                                "kind": "IfStatement",
                                                "fullStart": 675,
                                                "fullEnd": 760,
                                                "start": 691,
                                                "end": 758,
                                                "fullWidth": 85,
                                                "width": 67,
                                                "ifKeyword": {
                                                    "kind": "IfKeyword",
                                                    "fullStart": 675,
                                                    "fullEnd": 694,
                                                    "start": 691,
                                                    "end": 693,
                                                    "fullWidth": 19,
                                                    "width": 2,
                                                    "text": "if",
                                                    "value": "if",
                                                    "valueText": "if",
                                                    "hasLeadingTrivia": true,
                                                    "hasTrailingTrivia": true,
                                                    "leadingTrivia": [
                                                        {
                                                            "kind": "WhitespaceTrivia",
                                                            "text": "                "
                                                        }
                                                    ],
                                                    "trailingTrivia": [
                                                        {
                                                            "kind": "WhitespaceTrivia",
                                                            "text": " "
                                                        }
                                                    ]
                                                },
                                                "openParenToken": {
                                                    "kind": "OpenParenToken",
                                                    "fullStart": 694,
                                                    "fullEnd": 695,
                                                    "start": 694,
                                                    "end": 695,
                                                    "fullWidth": 1,
                                                    "width": 1,
                                                    "text": "(",
                                                    "value": "(",
                                                    "valueText": "("
                                                },
                                                "condition": {
                                                    "kind": "LogicalNotExpression",
                                                    "fullStart": 695,
                                                    "fullEnd": 705,
                                                    "start": 695,
                                                    "end": 705,
                                                    "fullWidth": 10,
                                                    "width": 10,
                                                    "operatorToken": {
                                                        "kind": "ExclamationToken",
                                                        "fullStart": 695,
                                                        "fullEnd": 696,
                                                        "start": 695,
                                                        "end": 696,
                                                        "fullWidth": 1,
                                                        "width": 1,
                                                        "text": "!",
                                                        "value": "!",
                                                        "valueText": "!"
                                                    },
                                                    "operand": {
                                                        "kind": "IdentifierName",
                                                        "fullStart": 696,
                                                        "fullEnd": 705,
                                                        "start": 696,
                                                        "end": 705,
                                                        "fullWidth": 9,
                                                        "width": 9,
                                                        "text": "condition",
                                                        "value": "condition",
                                                        "valueText": "condition"
                                                    }
                                                },
                                                "closeParenToken": {
                                                    "kind": "CloseParenToken",
                                                    "fullStart": 705,
                                                    "fullEnd": 707,
                                                    "start": 705,
                                                    "end": 706,
                                                    "fullWidth": 2,
                                                    "width": 1,
                                                    "text": ")",
                                                    "value": ")",
                                                    "valueText": ")",
                                                    "hasTrailingTrivia": true,
                                                    "trailingTrivia": [
                                                        {
                                                            "kind": "WhitespaceTrivia",
                                                            "text": " "
                                                        }
                                                    ]
                                                },
                                                "statement": {
                                                    "kind": "Block",
                                                    "fullStart": 707,
                                                    "fullEnd": 760,
                                                    "start": 707,
                                                    "end": 758,
                                                    "fullWidth": 53,
                                                    "width": 51,
                                                    "openBraceToken": {
                                                        "kind": "OpenBraceToken",
                                                        "fullStart": 707,
                                                        "fullEnd": 710,
                                                        "start": 707,
                                                        "end": 708,
                                                        "fullWidth": 3,
                                                        "width": 1,
                                                        "text": "{",
                                                        "value": "{",
                                                        "valueText": "{",
                                                        "hasTrailingTrivia": true,
                                                        "hasTrailingNewLine": true,
                                                        "trailingTrivia": [
                                                            {
                                                                "kind": "NewLineTrivia",
                                                                "text": "\r\n"
                                                            }
                                                        ]
                                                    },
                                                    "statements": [
                                                        {
                                                            "kind": "ExpressionStatement",
                                                            "fullStart": 710,
                                                            "fullEnd": 741,
                                                            "start": 730,
                                                            "end": 739,
                                                            "fullWidth": 31,
                                                            "width": 9,
                                                            "expression": {
                                                                "kind": "InvocationExpression",
                                                                "fullStart": 710,
                                                                "fullEnd": 738,
                                                                "start": 730,
                                                                "end": 738,
                                                                "fullWidth": 28,
                                                                "width": 8,
                                                                "expression": {
                                                                    "kind": "IdentifierName",
                                                                    "fullStart": 710,
                                                                    "fullEnd": 735,
                                                                    "start": 730,
                                                                    "end": 735,
                                                                    "fullWidth": 25,
                                                                    "width": 5,
                                                                    "text": "Alert",
                                                                    "value": "Alert",
                                                                    "valueText": "Alert",
                                                                    "hasLeadingTrivia": true,
                                                                    "leadingTrivia": [
                                                                        {
                                                                            "kind": "WhitespaceTrivia",
                                                                            "text": "                    "
                                                                        }
                                                                    ]
                                                                },
                                                                "argumentList": {
                                                                    "kind": "ArgumentList",
                                                                    "fullStart": 735,
                                                                    "fullEnd": 738,
                                                                    "start": 735,
                                                                    "end": 738,
                                                                    "fullWidth": 3,
                                                                    "width": 3,
                                                                    "openParenToken": {
                                                                        "kind": "OpenParenToken",
                                                                        "fullStart": 735,
                                                                        "fullEnd": 736,
                                                                        "start": 735,
                                                                        "end": 736,
                                                                        "fullWidth": 1,
                                                                        "width": 1,
                                                                        "text": "(",
                                                                        "value": "(",
                                                                        "valueText": "("
                                                                    },
                                                                    "arguments": [
                                                                        {
                                                                            "kind": "IdentifierName",
                                                                            "fullStart": 736,
                                                                            "fullEnd": 737,
                                                                            "start": 736,
                                                                            "end": 737,
                                                                            "fullWidth": 1,
                                                                            "width": 1,
                                                                            "text": "s",
                                                                            "value": "s",
                                                                            "valueText": "s"
                                                                        }
                                                                    ],
                                                                    "closeParenToken": {
                                                                        "kind": "CloseParenToken",
                                                                        "fullStart": 737,
                                                                        "fullEnd": 738,
                                                                        "start": 737,
                                                                        "end": 738,
                                                                        "fullWidth": 1,
                                                                        "width": 1,
                                                                        "text": ")",
                                                                        "value": ")",
                                                                        "valueText": ")"
                                                                    }
                                                                }
                                                            },
                                                            "semicolonToken": {
                                                                "kind": "SemicolonToken",
                                                                "fullStart": 738,
                                                                "fullEnd": 741,
                                                                "start": 738,
                                                                "end": 739,
                                                                "fullWidth": 3,
                                                                "width": 1,
                                                                "text": ";",
                                                                "value": ";",
                                                                "valueText": ";",
                                                                "hasTrailingTrivia": true,
                                                                "hasTrailingNewLine": true,
                                                                "trailingTrivia": [
                                                                    {
                                                                        "kind": "NewLineTrivia",
                                                                        "text": "\r\n"
                                                                    }
                                                                ]
                                                            }
                                                        }
                                                    ],
                                                    "closeBraceToken": {
                                                        "kind": "CloseBraceToken",
                                                        "fullStart": 741,
                                                        "fullEnd": 760,
                                                        "start": 757,
                                                        "end": 758,
                                                        "fullWidth": 19,
                                                        "width": 1,
                                                        "text": "}",
                                                        "value": "}",
                                                        "valueText": "}",
                                                        "hasLeadingTrivia": true,
                                                        "hasTrailingTrivia": true,
                                                        "hasTrailingNewLine": true,
                                                        "leadingTrivia": [
                                                            {
                                                                "kind": "WhitespaceTrivia",
                                                                "text": "                "
                                                            }
                                                        ],
                                                        "trailingTrivia": [
                                                            {
                                                                "kind": "NewLineTrivia",
                                                                "text": "\r\n"
                                                            }
                                                        ]
                                                    }
                                                }
                                            }
                                        ],
                                        "closeBraceToken": {
                                            "kind": "CloseBraceToken",
                                            "fullStart": 760,
                                            "fullEnd": 775,
                                            "start": 772,
                                            "end": 773,
                                            "fullWidth": 15,
                                            "width": 1,
                                            "text": "}",
                                            "value": "}",
                                            "valueText": "}",
                                            "hasLeadingTrivia": true,
                                            "hasTrailingTrivia": true,
                                            "hasTrailingNewLine": true,
                                            "leadingTrivia": [
                                                {
                                                    "kind": "WhitespaceTrivia",
                                                    "text": "            "
                                                }
                                            ],
                                            "trailingTrivia": [
                                                {
                                                    "kind": "NewLineTrivia",
                                                    "text": "\r\n"
                                                }
                                            ]
                                        }
                                    }
                                }
                            ],
                            "closeBraceToken": {
                                "kind": "CloseBraceToken",
                                "fullStart": 775,
                                "fullEnd": 786,
                                "start": 783,
                                "end": 784,
                                "fullWidth": 11,
                                "width": 1,
                                "text": "}",
                                "value": "}",
                                "valueText": "}",
                                "hasLeadingTrivia": true,
                                "hasTrailingTrivia": true,
                                "hasTrailingNewLine": true,
                                "leadingTrivia": [
                                    {
                                        "kind": "WhitespaceTrivia",
                                        "text": "        "
                                    }
                                ],
                                "trailingTrivia": [
                                    {
                                        "kind": "NewLineTrivia",
                                        "text": "\r\n"
                                    }
                                ]
                            }
                        }
                    }
                ],
                "closeBraceToken": {
                    "kind": "CloseBraceToken",
                    "fullStart": 786,
                    "fullEnd": 793,
                    "start": 792,
                    "end": 793,
                    "fullWidth": 7,
                    "width": 1,
                    "text": "}",
                    "value": "}",
                    "valueText": "}",
                    "hasLeadingTrivia": true,
                    "hasLeadingNewLine": true,
                    "leadingTrivia": [
                        {
                            "kind": "NewLineTrivia",
                            "text": "\r\n"
                        },
                        {
                            "kind": "WhitespaceTrivia",
                            "text": "    "
                        }
                    ]
                }
            }
        ],
        "endOfFileToken": {
            "kind": "EndOfFileToken",
            "fullStart": 793,
            "fullEnd": 793,
            "start": 793,
            "end": 793,
            "fullWidth": 0,
            "width": 0,
            "text": ""
        }
    },
    "lineMap": {
        "lineStarts": [
            0,
            41,
            76,
            122,
            164,
            175,
            177,
            241,
            243,
            289,
            291,
            340,
            377,
            426,
            441,
            452,
            454,
            503,
            529,
            556,
            571,
            582,
            584,
            649,
            675,
            710,
            741,
            760,
            775,
            786,
            788
        ],
        "length": 793
    }
}<|MERGE_RESOLUTION|>--- conflicted
+++ resolved
@@ -180,12 +180,8 @@
                                     "start": 60,
                                     "end": 73,
                                     "fullWidth": 13,
-<<<<<<< HEAD
                                     "width": 13,
-                                    "identifier": {
-=======
                                     "propertyName": {
->>>>>>> 85e84683
                                         "kind": "IdentifierName",
                                         "fullStart": 60,
                                         "fullEnd": 66,
@@ -672,12 +668,8 @@
                                     "start": 196,
                                     "end": 238,
                                     "fullWidth": 42,
-<<<<<<< HEAD
                                     "width": 42,
-                                    "identifier": {
-=======
                                     "propertyName": {
->>>>>>> 85e84683
                                         "kind": "IdentifierName",
                                         "fullStart": 196,
                                         "fullEnd": 212,
@@ -874,12 +866,8 @@
                                     "start": 262,
                                     "end": 286,
                                     "fullWidth": 24,
-<<<<<<< HEAD
                                     "width": 24,
-                                    "identifier": {
-=======
                                     "propertyName": {
->>>>>>> 85e84683
                                         "kind": "IdentifierName",
                                         "fullStart": 262,
                                         "fullEnd": 274,
