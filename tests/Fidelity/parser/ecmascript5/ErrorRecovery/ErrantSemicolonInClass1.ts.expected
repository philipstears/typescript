--- conflicted
+++ resolved
@@ -834,12 +834,8 @@
                             "start": 170,
                             "end": 172,
                             "fullWidth": 2,
-<<<<<<< HEAD
                             "width": 2,
-                            "identifier": {
-=======
                             "propertyName": {
->>>>>>> 85e84683
                                 "kind": "IdentifierName",
                                 "fullStart": 170,
                                 "fullEnd": 172,
@@ -2167,12 +2163,8 @@
                             "start": 438,
                             "end": 441,
                             "fullWidth": 3,
-<<<<<<< HEAD
                             "width": 3,
-                            "identifier": {
-=======
                             "propertyName": {
->>>>>>> 85e84683
                                 "kind": "IdentifierName",
                                 "fullStart": 438,
                                 "fullEnd": 441,
