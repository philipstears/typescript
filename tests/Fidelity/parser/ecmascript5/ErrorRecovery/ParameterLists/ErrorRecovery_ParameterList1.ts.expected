--- conflicted
+++ resolved
@@ -103,11 +103,8 @@
                                 "start": 11,
                                 "end": 12,
                                 "fullWidth": 2,
-<<<<<<< HEAD
                                 "width": 1,
-=======
                                 "modifiers": [],
->>>>>>> e3c38734
                                 "identifier": {
                                     "kind": "IdentifierName",
                                     "fullStart": 11,
