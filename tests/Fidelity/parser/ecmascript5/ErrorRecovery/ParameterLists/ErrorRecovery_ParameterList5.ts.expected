{
    "isDeclaration": false,
    "languageVersion": "EcmaScript5",
    "parseOptions": {
        "allowAutomaticSemicolonInsertion": true
    },
    "diagnostics": [
        {
            "start": 10,
            "length": 2,
            "diagnosticCode": "'{0}' expected.",
            "arguments": [
                ")"
            ]
        }
    ],
    "sourceUnit": {
        "kind": "SourceUnit",
        "fullStart": 0,
        "fullEnd": 16,
        "start": 0,
        "end": 16,
        "fullWidth": 16,
        "width": 16,
        "isIncrementallyUnusable": true,
        "moduleElements": [
            {
                "kind": "ExpressionStatement",
                "fullStart": 0,
                "fullEnd": 16,
                "start": 0,
                "end": 16,
                "fullWidth": 16,
                "width": 16,
                "isIncrementallyUnusable": true,
                "expression": {
                    "kind": "ParenthesizedArrowFunctionExpression",
                    "fullStart": 0,
                    "fullEnd": 16,
                    "start": 0,
                    "end": 16,
                    "fullWidth": 16,
                    "width": 16,
                    "isIncrementallyUnusable": true,
                    "callSignature": {
                        "kind": "CallSignature",
                        "fullStart": 0,
                        "fullEnd": 10,
                        "start": 0,
                        "end": 9,
                        "fullWidth": 10,
                        "width": 9,
                        "isIncrementallyUnusable": true,
                        "parameterList": {
                            "kind": "ParameterList",
                            "fullStart": 0,
                            "fullEnd": 10,
                            "start": 0,
                            "end": 9,
                            "fullWidth": 10,
                            "width": 9,
                            "isIncrementallyUnusable": true,
                            "openParenToken": {
                                "kind": "OpenParenToken",
                                "fullStart": 0,
                                "fullEnd": 1,
                                "start": 0,
                                "end": 1,
                                "fullWidth": 1,
                                "width": 1,
                                "text": "(",
                                "value": "(",
                                "valueText": "("
                            },
                            "parameters": [
                                {
                                    "kind": "Parameter",
                                    "fullStart": 1,
                                    "fullEnd": 10,
                                    "start": 1,
                                    "end": 9,
                                    "fullWidth": 9,
<<<<<<< HEAD
                                    "width": 8,
=======
                                    "modifiers": [],
>>>>>>> e3c38734
                                    "identifier": {
                                        "kind": "IdentifierName",
                                        "fullStart": 1,
                                        "fullEnd": 2,
                                        "start": 1,
                                        "end": 2,
                                        "fullWidth": 1,
                                        "width": 1,
                                        "text": "a",
                                        "value": "a",
                                        "valueText": "a"
                                    },
                                    "typeAnnotation": {
                                        "kind": "TypeAnnotation",
                                        "fullStart": 2,
                                        "fullEnd": 10,
                                        "start": 2,
                                        "end": 9,
                                        "fullWidth": 8,
                                        "width": 7,
                                        "colonToken": {
                                            "kind": "ColonToken",
                                            "fullStart": 2,
                                            "fullEnd": 3,
                                            "start": 2,
                                            "end": 3,
                                            "fullWidth": 1,
                                            "width": 1,
                                            "text": ":",
                                            "value": ":",
                                            "valueText": ":"
                                        },
                                        "type": {
                                            "kind": "NumberKeyword",
                                            "fullStart": 3,
                                            "fullEnd": 10,
                                            "start": 3,
                                            "end": 9,
                                            "fullWidth": 7,
                                            "width": 6,
                                            "text": "number",
                                            "value": "number",
                                            "valueText": "number",
                                            "hasTrailingTrivia": true,
                                            "trailingTrivia": [
                                                {
                                                    "kind": "WhitespaceTrivia",
                                                    "text": " "
                                                }
                                            ]
                                        }
                                    }
                                }
                            ],
                            "closeParenToken": {
                                "kind": "CloseParenToken",
                                "fullStart": -1,
                                "fullEnd": -1,
                                "start": -1,
                                "end": -1,
                                "fullWidth": 0,
                                "width": 0,
                                "text": ""
                            }
                        }
                    },
                    "equalsGreaterThanToken": {
                        "kind": "EqualsGreaterThanToken",
                        "fullStart": 10,
                        "fullEnd": 13,
                        "start": 10,
                        "end": 12,
                        "fullWidth": 3,
                        "width": 2,
                        "text": "=>",
                        "value": "=>",
                        "valueText": "=>",
                        "hasTrailingTrivia": true,
                        "trailingTrivia": [
                            {
                                "kind": "WhitespaceTrivia",
                                "text": " "
                            }
                        ]
                    },
                    "body": {
                        "kind": "Block",
                        "fullStart": 13,
                        "fullEnd": 16,
                        "start": 13,
                        "end": 16,
                        "fullWidth": 3,
                        "width": 3,
                        "openBraceToken": {
                            "kind": "OpenBraceToken",
                            "fullStart": 13,
                            "fullEnd": 15,
                            "start": 13,
                            "end": 14,
                            "fullWidth": 2,
                            "width": 1,
                            "text": "{",
                            "value": "{",
                            "valueText": "{",
                            "hasTrailingTrivia": true,
                            "trailingTrivia": [
                                {
                                    "kind": "WhitespaceTrivia",
                                    "text": " "
                                }
                            ]
                        },
                        "statements": [],
                        "closeBraceToken": {
                            "kind": "CloseBraceToken",
                            "fullStart": 15,
                            "fullEnd": 16,
                            "start": 15,
                            "end": 16,
                            "fullWidth": 1,
                            "width": 1,
                            "text": "}",
                            "value": "}",
                            "valueText": "}"
                        }
                    }
                },
                "semicolonToken": {
                    "kind": "SemicolonToken",
                    "fullStart": -1,
                    "fullEnd": -1,
                    "start": -1,
                    "end": -1,
                    "fullWidth": 0,
                    "width": 0,
                    "text": ""
                }
            }
        ],
        "endOfFileToken": {
            "kind": "EndOfFileToken",
            "fullStart": 16,
            "fullEnd": 16,
            "start": 16,
            "end": 16,
            "fullWidth": 0,
            "width": 0,
            "text": ""
        }
    },
    "lineMap": {
        "lineStarts": [
            0
        ],
        "length": 16
    }
}<|MERGE_RESOLUTION|>--- conflicted
+++ resolved
@@ -80,11 +80,8 @@
                                     "start": 1,
                                     "end": 9,
                                     "fullWidth": 9,
-<<<<<<< HEAD
                                     "width": 8,
-=======
                                     "modifiers": [],
->>>>>>> e3c38734
                                     "identifier": {
                                         "kind": "IdentifierName",
                                         "fullStart": 1,
