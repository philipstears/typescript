{
    "isDeclaration": false,
    "languageVersion": "EcmaScript5",
    "parseOptions": {
        "allowAutomaticSemicolonInsertion": true
    },
    "diagnostics": [
        {
            "start": 17,
            "length": 2,
            "diagnosticCode": "Unexpected token; '{0}' expected.",
            "arguments": [
                "{"
            ]
        },
        {
            "start": 20,
            "length": 1,
            "diagnosticCode": "'{0}' expected.",
            "arguments": [
                "{"
            ]
        },
        {
            "start": 22,
            "length": 0,
            "diagnosticCode": "'{0}' expected.",
            "arguments": [
                "}"
            ]
        }
    ],
    "sourceUnit": {
        "kind": "SourceUnit",
        "fullStart": 0,
        "fullEnd": 22,
        "start": 0,
        "end": 22,
        "fullWidth": 22,
        "width": 22,
        "isIncrementallyUnusable": true,
        "moduleElements": [
            {
                "kind": "FunctionDeclaration",
                "fullStart": 0,
                "fullEnd": 22,
                "start": 0,
                "end": 22,
                "fullWidth": 22,
                "width": 22,
                "isIncrementallyUnusable": true,
                "modifiers": [],
                "functionKeyword": {
                    "kind": "FunctionKeyword",
                    "fullStart": 0,
                    "fullEnd": 9,
                    "start": 0,
                    "end": 8,
                    "fullWidth": 9,
                    "width": 8,
                    "text": "function",
                    "value": "function",
                    "valueText": "function",
                    "hasTrailingTrivia": true,
                    "trailingTrivia": [
                        {
                            "kind": "WhitespaceTrivia",
                            "text": " "
                        }
                    ]
                },
                "identifier": {
                    "kind": "IdentifierName",
                    "fullStart": 9,
                    "fullEnd": 10,
                    "start": 9,
                    "end": 10,
                    "fullWidth": 1,
                    "width": 1,
                    "text": "f",
                    "value": "f",
                    "valueText": "f"
                },
                "callSignature": {
                    "kind": "CallSignature",
                    "fullStart": 10,
                    "fullEnd": 20,
                    "start": 10,
                    "end": 16,
                    "fullWidth": 10,
                    "width": 6,
                    "isIncrementallyUnusable": true,
                    "parameterList": {
                        "kind": "ParameterList",
                        "fullStart": 10,
                        "fullEnd": 20,
                        "start": 10,
                        "end": 16,
                        "fullWidth": 10,
                        "width": 6,
                        "isIncrementallyUnusable": true,
                        "openParenToken": {
                            "kind": "OpenParenToken",
                            "fullStart": 10,
                            "fullEnd": 11,
                            "start": 10,
                            "end": 11,
                            "fullWidth": 1,
                            "width": 1,
                            "text": "(",
                            "value": "(",
                            "valueText": "("
                        },
                        "parameters": [
                            {
                                "kind": "Parameter",
                                "fullStart": 11,
                                "fullEnd": 15,
                                "start": 11,
                                "end": 15,
                                "fullWidth": 4,
<<<<<<< HEAD
                                "width": 4,
=======
                                "modifiers": [],
>>>>>>> e3c38734
                                "identifier": {
                                    "kind": "IdentifierName",
                                    "fullStart": 11,
                                    "fullEnd": 12,
                                    "start": 11,
                                    "end": 12,
                                    "fullWidth": 1,
                                    "width": 1,
                                    "text": "p",
                                    "value": "p",
                                    "valueText": "p"
                                },
                                "typeAnnotation": {
                                    "kind": "TypeAnnotation",
                                    "fullStart": 12,
                                    "fullEnd": 15,
                                    "start": 12,
                                    "end": 15,
                                    "fullWidth": 3,
                                    "width": 3,
                                    "colonToken": {
                                        "kind": "ColonToken",
                                        "fullStart": 12,
                                        "fullEnd": 14,
                                        "start": 12,
                                        "end": 13,
                                        "fullWidth": 2,
                                        "width": 1,
                                        "text": ":",
                                        "value": ":",
                                        "valueText": ":",
                                        "hasTrailingTrivia": true,
                                        "trailingTrivia": [
                                            {
                                                "kind": "WhitespaceTrivia",
                                                "text": " "
                                            }
                                        ]
                                    },
                                    "type": {
                                        "kind": "IdentifierName",
                                        "fullStart": 14,
                                        "fullEnd": 15,
                                        "start": 14,
                                        "end": 15,
                                        "fullWidth": 1,
                                        "width": 1,
                                        "text": "A",
                                        "value": "A",
                                        "valueText": "A"
                                    }
                                }
                            }
                        ],
                        "closeParenToken": {
                            "kind": "CloseParenToken",
                            "fullStart": 15,
                            "fullEnd": 20,
                            "start": 15,
                            "end": 16,
                            "fullWidth": 5,
                            "width": 1,
                            "text": ")",
                            "value": ")",
                            "valueText": ")",
                            "hasTrailingTrivia": true,
                            "hasTrailingSkippedText": true,
                            "trailingTrivia": [
                                {
                                    "kind": "WhitespaceTrivia",
                                    "text": " "
                                },
                                {
                                    "kind": "SkippedTokenTrivia",
                                    "skippedToken": {
                                        "kind": "EqualsGreaterThanToken",
                                        "fullStart": 17,
                                        "fullEnd": 19,
                                        "start": 17,
                                        "end": 19,
                                        "fullWidth": 2,
                                        "width": 2,
                                        "text": "=>",
                                        "value": "=>",
                                        "valueText": "=>"
                                    }
                                },
                                {
                                    "kind": "WhitespaceTrivia",
                                    "text": " "
                                }
                            ]
                        }
                    }
                },
                "block": {
                    "kind": "Block",
                    "fullStart": 20,
                    "fullEnd": 22,
                    "start": 20,
                    "end": 22,
                    "fullWidth": 2,
                    "width": 2,
                    "isIncrementallyUnusable": true,
                    "openBraceToken": {
                        "kind": "OpenBraceToken",
                        "fullStart": -1,
                        "fullEnd": -1,
                        "start": -1,
                        "end": -1,
                        "fullWidth": 0,
                        "width": 0,
                        "text": ""
                    },
                    "statements": [
                        {
                            "kind": "ExpressionStatement",
                            "fullStart": 20,
                            "fullEnd": 22,
                            "start": 20,
                            "end": 22,
                            "fullWidth": 2,
                            "width": 2,
                            "expression": {
                                "kind": "IdentifierName",
                                "fullStart": 20,
                                "fullEnd": 21,
                                "start": 20,
                                "end": 21,
                                "fullWidth": 1,
                                "width": 1,
                                "text": "p",
                                "value": "p",
                                "valueText": "p"
                            },
                            "semicolonToken": {
                                "kind": "SemicolonToken",
                                "fullStart": 21,
                                "fullEnd": 22,
                                "start": 21,
                                "end": 22,
                                "fullWidth": 1,
                                "width": 1,
                                "text": ";",
                                "value": ";",
                                "valueText": ";"
                            }
                        }
                    ],
                    "closeBraceToken": {
                        "kind": "CloseBraceToken",
                        "fullStart": -1,
                        "fullEnd": -1,
                        "start": -1,
                        "end": -1,
                        "fullWidth": 0,
                        "width": 0,
                        "text": ""
                    }
                }
            }
        ],
        "endOfFileToken": {
            "kind": "EndOfFileToken",
            "fullStart": 22,
            "fullEnd": 22,
            "start": 22,
            "end": 22,
            "fullWidth": 0,
            "width": 0,
            "text": ""
        }
    },
    "lineMap": {
        "lineStarts": [
            0
        ],
        "length": 22
    }
}<|MERGE_RESOLUTION|>--- conflicted
+++ resolved
@@ -119,11 +119,8 @@
                                 "start": 11,
                                 "end": 15,
                                 "fullWidth": 4,
-<<<<<<< HEAD
                                 "width": 4,
-=======
                                 "modifiers": [],
->>>>>>> e3c38734
                                 "identifier": {
                                     "kind": "IdentifierName",
                                     "fullStart": 11,
