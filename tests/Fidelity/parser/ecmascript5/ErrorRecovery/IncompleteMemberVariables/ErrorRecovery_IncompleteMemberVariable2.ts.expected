{
    "isDeclaration": false,
    "languageVersion": "EcmaScript5",
    "parseOptions": {
        "allowAutomaticSemicolonInsertion": true
    },
    "diagnostics": [
        {
            "start": 174,
            "length": 7,
            "diagnosticCode": "'{0}' expected.",
            "arguments": [
                "="
            ]
        }
    ],
    "sourceUnit": {
        "kind": "SourceUnit",
        "fullStart": 0,
        "fullEnd": 546,
        "start": 14,
        "end": 546,
        "fullWidth": 546,
        "width": 532,
        "isIncrementallyUnusable": true,
        "moduleElements": [
            {
                "kind": "InterfaceDeclaration",
                "fullStart": 0,
                "fullEnd": 61,
                "start": 14,
                "end": 59,
                "fullWidth": 61,
                "width": 45,
                "modifiers": [],
                "interfaceKeyword": {
                    "kind": "InterfaceKeyword",
                    "fullStart": 0,
                    "fullEnd": 24,
                    "start": 14,
                    "end": 23,
                    "fullWidth": 24,
                    "width": 9,
                    "text": "interface",
                    "value": "interface",
                    "valueText": "interface",
                    "hasLeadingTrivia": true,
                    "hasLeadingComment": true,
                    "hasLeadingNewLine": true,
                    "hasTrailingTrivia": true,
                    "leadingTrivia": [
                        {
                            "kind": "SingleLineCommentTrivia",
                            "text": "// Interface"
                        },
                        {
                            "kind": "NewLineTrivia",
                            "text": "\r\n"
                        }
                    ],
                    "trailingTrivia": [
                        {
                            "kind": "WhitespaceTrivia",
                            "text": " "
                        }
                    ]
                },
                "identifier": {
                    "kind": "IdentifierName",
                    "fullStart": 24,
                    "fullEnd": 31,
                    "start": 24,
                    "end": 30,
                    "fullWidth": 7,
                    "width": 6,
                    "text": "IPoint",
                    "value": "IPoint",
                    "valueText": "IPoint",
                    "hasTrailingTrivia": true,
                    "trailingTrivia": [
                        {
                            "kind": "WhitespaceTrivia",
                            "text": " "
                        }
                    ]
                },
                "body": {
                    "kind": "ObjectType",
                    "fullStart": 31,
                    "fullEnd": 61,
                    "start": 31,
                    "end": 59,
                    "fullWidth": 30,
                    "width": 28,
                    "openBraceToken": {
                        "kind": "OpenBraceToken",
                        "fullStart": 31,
                        "fullEnd": 34,
                        "start": 31,
                        "end": 32,
                        "fullWidth": 3,
                        "width": 1,
                        "text": "{",
                        "value": "{",
                        "valueText": "{",
                        "hasTrailingTrivia": true,
                        "hasTrailingNewLine": true,
                        "trailingTrivia": [
                            {
                                "kind": "NewLineTrivia",
                                "text": "\r\n"
                            }
                        ]
                    },
                    "typeMembers": [
                        {
                            "kind": "MethodSignature",
                            "fullStart": 34,
                            "fullEnd": 55,
                            "start": 38,
                            "end": 55,
                            "fullWidth": 21,
                            "width": 17,
                            "propertyName": {
                                "kind": "IdentifierName",
                                "fullStart": 34,
                                "fullEnd": 45,
                                "start": 38,
                                "end": 45,
                                "fullWidth": 11,
                                "width": 7,
                                "text": "getDist",
                                "value": "getDist",
                                "valueText": "getDist",
                                "hasLeadingTrivia": true,
                                "leadingTrivia": [
                                    {
                                        "kind": "WhitespaceTrivia",
                                        "text": "    "
                                    }
                                ]
                            },
                            "callSignature": {
                                "kind": "CallSignature",
                                "fullStart": 45,
                                "fullEnd": 55,
                                "start": 45,
                                "end": 55,
                                "fullWidth": 10,
                                "width": 10,
                                "parameterList": {
                                    "kind": "ParameterList",
                                    "fullStart": 45,
                                    "fullEnd": 47,
                                    "start": 45,
                                    "end": 47,
                                    "fullWidth": 2,
                                    "width": 2,
                                    "openParenToken": {
                                        "kind": "OpenParenToken",
                                        "fullStart": 45,
                                        "fullEnd": 46,
                                        "start": 45,
                                        "end": 46,
                                        "fullWidth": 1,
                                        "width": 1,
                                        "text": "(",
                                        "value": "(",
                                        "valueText": "("
                                    },
                                    "parameters": [],
                                    "closeParenToken": {
                                        "kind": "CloseParenToken",
                                        "fullStart": 46,
                                        "fullEnd": 47,
                                        "start": 46,
                                        "end": 47,
                                        "fullWidth": 1,
                                        "width": 1,
                                        "text": ")",
                                        "value": ")",
                                        "valueText": ")"
                                    }
                                },
                                "typeAnnotation": {
                                    "kind": "TypeAnnotation",
                                    "fullStart": 47,
                                    "fullEnd": 55,
                                    "start": 47,
                                    "end": 55,
                                    "fullWidth": 8,
                                    "width": 8,
                                    "colonToken": {
                                        "kind": "ColonToken",
                                        "fullStart": 47,
                                        "fullEnd": 49,
                                        "start": 47,
                                        "end": 48,
                                        "fullWidth": 2,
                                        "width": 1,
                                        "text": ":",
                                        "value": ":",
                                        "valueText": ":",
                                        "hasTrailingTrivia": true,
                                        "trailingTrivia": [
                                            {
                                                "kind": "WhitespaceTrivia",
                                                "text": " "
                                            }
                                        ]
                                    },
                                    "type": {
                                        "kind": "NumberKeyword",
                                        "fullStart": 49,
                                        "fullEnd": 55,
                                        "start": 49,
                                        "end": 55,
                                        "fullWidth": 6,
                                        "width": 6,
                                        "text": "number",
                                        "value": "number",
                                        "valueText": "number"
                                    }
                                }
                            }
                        },
                        {
                            "kind": "SemicolonToken",
                            "fullStart": 55,
                            "fullEnd": 58,
                            "start": 55,
                            "end": 56,
                            "fullWidth": 3,
                            "width": 1,
                            "text": ";",
                            "value": ";",
                            "valueText": ";",
                            "hasTrailingTrivia": true,
                            "hasTrailingNewLine": true,
                            "trailingTrivia": [
                                {
                                    "kind": "NewLineTrivia",
                                    "text": "\r\n"
                                }
                            ]
                        }
                    ],
                    "closeBraceToken": {
                        "kind": "CloseBraceToken",
                        "fullStart": 58,
                        "fullEnd": 61,
                        "start": 58,
                        "end": 59,
                        "fullWidth": 3,
                        "width": 1,
                        "text": "}",
                        "value": "}",
                        "valueText": "}",
                        "hasTrailingTrivia": true,
                        "hasTrailingNewLine": true,
                        "trailingTrivia": [
                            {
                                "kind": "NewLineTrivia",
                                "text": "\r\n"
                            }
                        ]
                    }
                }
            },
            {
                "kind": "ModuleDeclaration",
                "fullStart": 61,
                "fullEnd": 458,
                "start": 74,
                "end": 456,
                "fullWidth": 397,
                "width": 382,
                "isIncrementallyUnusable": true,
                "modifiers": [],
                "moduleKeyword": {
                    "kind": "ModuleKeyword",
                    "fullStart": 61,
                    "fullEnd": 81,
                    "start": 74,
                    "end": 80,
                    "fullWidth": 20,
                    "width": 6,
                    "text": "module",
                    "value": "module",
                    "valueText": "module",
                    "hasLeadingTrivia": true,
                    "hasLeadingComment": true,
                    "hasLeadingNewLine": true,
                    "hasTrailingTrivia": true,
                    "leadingTrivia": [
                        {
                            "kind": "NewLineTrivia",
                            "text": "\r\n"
                        },
                        {
                            "kind": "SingleLineCommentTrivia",
                            "text": "// Module"
                        },
                        {
                            "kind": "NewLineTrivia",
                            "text": "\r\n"
                        }
                    ],
                    "trailingTrivia": [
                        {
                            "kind": "WhitespaceTrivia",
                            "text": " "
                        }
                    ]
                },
                "moduleName": {
                    "kind": "IdentifierName",
                    "fullStart": 81,
                    "fullEnd": 88,
                    "start": 81,
                    "end": 87,
                    "fullWidth": 7,
                    "width": 6,
                    "text": "Shapes",
                    "value": "Shapes",
                    "valueText": "Shapes",
                    "hasTrailingTrivia": true,
                    "trailingTrivia": [
                        {
                            "kind": "WhitespaceTrivia",
                            "text": " "
                        }
                    ]
                },
                "openBraceToken": {
                    "kind": "OpenBraceToken",
                    "fullStart": 88,
                    "fullEnd": 91,
                    "start": 88,
                    "end": 89,
                    "fullWidth": 3,
                    "width": 1,
                    "text": "{",
                    "value": "{",
                    "valueText": "{",
                    "hasTrailingTrivia": true,
                    "hasTrailingNewLine": true,
                    "trailingTrivia": [
                        {
                            "kind": "NewLineTrivia",
                            "text": "\r\n"
                        }
                    ]
                },
                "moduleElements": [
                    {
                        "kind": "ClassDeclaration",
                        "fullStart": 91,
                        "fullEnd": 453,
                        "start": 111,
                        "end": 451,
                        "fullWidth": 362,
                        "width": 340,
                        "isIncrementallyUnusable": true,
                        "modifiers": [
                            {
                                "kind": "ExportKeyword",
                                "fullStart": 91,
                                "fullEnd": 118,
                                "start": 111,
                                "end": 117,
                                "fullWidth": 27,
                                "width": 6,
                                "text": "export",
                                "value": "export",
                                "valueText": "export",
                                "hasLeadingTrivia": true,
                                "hasLeadingComment": true,
                                "hasLeadingNewLine": true,
                                "hasTrailingTrivia": true,
                                "leadingTrivia": [
                                    {
                                        "kind": "NewLineTrivia",
                                        "text": "\r\n"
                                    },
                                    {
                                        "kind": "WhitespaceTrivia",
                                        "text": "    "
                                    },
                                    {
                                        "kind": "SingleLineCommentTrivia",
                                        "text": "// Class"
                                    },
                                    {
                                        "kind": "NewLineTrivia",
                                        "text": "\r\n"
                                    },
                                    {
                                        "kind": "WhitespaceTrivia",
                                        "text": "    "
                                    }
                                ],
                                "trailingTrivia": [
                                    {
                                        "kind": "WhitespaceTrivia",
                                        "text": " "
                                    }
                                ]
                            }
                        ],
                        "classKeyword": {
                            "kind": "ClassKeyword",
                            "fullStart": 118,
                            "fullEnd": 124,
                            "start": 118,
                            "end": 123,
                            "fullWidth": 6,
                            "width": 5,
                            "text": "class",
                            "value": "class",
                            "valueText": "class",
                            "hasTrailingTrivia": true,
                            "trailingTrivia": [
                                {
                                    "kind": "WhitespaceTrivia",
                                    "text": " "
                                }
                            ]
                        },
                        "identifier": {
                            "kind": "IdentifierName",
                            "fullStart": 124,
                            "fullEnd": 130,
                            "start": 124,
                            "end": 129,
                            "fullWidth": 6,
                            "width": 5,
                            "text": "Point",
                            "value": "Point",
                            "valueText": "Point",
                            "hasTrailingTrivia": true,
                            "trailingTrivia": [
                                {
                                    "kind": "WhitespaceTrivia",
                                    "text": " "
                                }
                            ]
                        },
                        "heritageClauses": [
                            {
<<<<<<< HEAD
                                "kind": "HeritageClause",
                                "fullStart": 130,
                                "fullEnd": 148,
                                "start": 130,
                                "end": 147,
=======
                                "kind": "ImplementsHeritageClause",
>>>>>>> 85e84683
                                "fullWidth": 18,
                                "width": 17,
                                "extendsOrImplementsKeyword": {
                                    "kind": "ImplementsKeyword",
                                    "fullStart": 130,
                                    "fullEnd": 141,
                                    "start": 130,
                                    "end": 140,
                                    "fullWidth": 11,
                                    "width": 10,
                                    "text": "implements",
                                    "value": "implements",
                                    "valueText": "implements",
                                    "hasTrailingTrivia": true,
                                    "trailingTrivia": [
                                        {
                                            "kind": "WhitespaceTrivia",
                                            "text": " "
                                        }
                                    ]
                                },
                                "typeNames": [
                                    {
                                        "kind": "IdentifierName",
                                        "fullStart": 141,
                                        "fullEnd": 148,
                                        "start": 141,
                                        "end": 147,
                                        "fullWidth": 7,
                                        "width": 6,
                                        "text": "IPoint",
                                        "value": "IPoint",
                                        "valueText": "IPoint",
                                        "hasTrailingTrivia": true,
                                        "trailingTrivia": [
                                            {
                                                "kind": "WhitespaceTrivia",
                                                "text": " "
                                            }
                                        ]
                                    }
                                ]
                            }
                        ],
                        "openBraceToken": {
                            "kind": "OpenBraceToken",
                            "fullStart": 148,
                            "fullEnd": 151,
                            "start": 148,
                            "end": 149,
                            "fullWidth": 3,
                            "width": 1,
                            "text": "{",
                            "value": "{",
                            "valueText": "{",
                            "hasTrailingTrivia": true,
                            "hasTrailingNewLine": true,
                            "trailingTrivia": [
                                {
                                    "kind": "NewLineTrivia",
                                    "text": "\r\n"
                                }
                            ]
                        },
                        "classElements": [
                            {
                                "kind": "MemberVariableDeclaration",
                                "fullStart": 151,
                                "fullEnd": 184,
                                "start": 161,
                                "end": 182,
                                "fullWidth": 33,
                                "width": 21,
                                "isIncrementallyUnusable": true,
                                "modifiers": [
                                    {
                                        "kind": "PublicKeyword",
                                        "fullStart": 151,
                                        "fullEnd": 168,
                                        "start": 161,
                                        "end": 167,
                                        "fullWidth": 17,
                                        "width": 6,
                                        "text": "public",
                                        "value": "public",
                                        "valueText": "public",
                                        "hasLeadingTrivia": true,
                                        "hasLeadingNewLine": true,
                                        "hasTrailingTrivia": true,
                                        "leadingTrivia": [
                                            {
                                                "kind": "NewLineTrivia",
                                                "text": "\r\n"
                                            },
                                            {
                                                "kind": "WhitespaceTrivia",
                                                "text": "        "
                                            }
                                        ],
                                        "trailingTrivia": [
                                            {
                                                "kind": "WhitespaceTrivia",
                                                "text": " "
                                            }
                                        ]
                                    }
                                ],
                                "variableDeclarator": {
                                    "kind": "VariableDeclarator",
                                    "fullStart": 168,
                                    "fullEnd": 181,
                                    "start": 168,
                                    "end": 181,
                                    "fullWidth": 13,
                                    "width": 13,
                                    "isIncrementallyUnusable": true,
                                    "propertyName": {
                                        "kind": "IdentifierName",
                                        "fullStart": 168,
                                        "fullEnd": 171,
                                        "start": 168,
                                        "end": 171,
                                        "fullWidth": 3,
                                        "width": 3,
                                        "text": "con",
                                        "value": "con",
                                        "valueText": "con"
                                    },
                                    "typeAnnotation": {
                                        "kind": "TypeAnnotation",
                                        "fullStart": 171,
                                        "fullEnd": 174,
                                        "start": 171,
                                        "end": 173,
                                        "fullWidth": 3,
                                        "width": 2,
                                        "colonToken": {
                                            "kind": "ColonToken",
                                            "fullStart": 171,
                                            "fullEnd": 172,
                                            "start": 171,
                                            "end": 172,
                                            "fullWidth": 1,
                                            "width": 1,
                                            "text": ":",
                                            "value": ":",
                                            "valueText": ":"
                                        },
                                        "type": {
                                            "kind": "IdentifierName",
                                            "fullStart": 172,
                                            "fullEnd": 174,
                                            "start": 172,
                                            "end": 173,
                                            "fullWidth": 2,
                                            "width": 1,
                                            "text": "C",
                                            "value": "C",
                                            "valueText": "C",
                                            "hasTrailingTrivia": true,
                                            "trailingTrivia": [
                                                {
                                                    "kind": "WhitespaceTrivia",
                                                    "text": " "
                                                }
                                            ]
                                        }
                                    },
                                    "equalsValueClause": {
                                        "kind": "EqualsValueClause",
                                        "fullStart": 174,
                                        "fullEnd": 181,
                                        "start": 174,
                                        "end": 181,
                                        "fullWidth": 7,
                                        "width": 7,
                                        "isIncrementallyUnusable": true,
                                        "equalsToken": {
                                            "kind": "EqualsToken",
                                            "fullStart": -1,
                                            "fullEnd": -1,
                                            "start": -1,
                                            "end": -1,
                                            "fullWidth": 0,
                                            "width": 0,
                                            "text": ""
                                        },
                                        "value": {
                                            "kind": "StringLiteral",
                                            "fullStart": 174,
                                            "fullEnd": 181,
                                            "start": 174,
                                            "end": 181,
                                            "fullWidth": 7,
                                            "width": 7,
                                            "text": "\"hello\"",
                                            "value": "hello",
                                            "valueText": "hello"
                                        }
                                    }
                                },
                                "semicolonToken": {
                                    "kind": "SemicolonToken",
                                    "fullStart": 181,
                                    "fullEnd": 184,
                                    "start": 181,
                                    "end": 182,
                                    "fullWidth": 3,
                                    "width": 1,
                                    "text": ";",
                                    "value": ";",
                                    "valueText": ";",
                                    "hasTrailingTrivia": true,
                                    "hasTrailingNewLine": true,
                                    "trailingTrivia": [
                                        {
                                            "kind": "NewLineTrivia",
                                            "text": "\r\n"
                                        }
                                    ]
                                }
                            },
                            {
                                "kind": "ConstructorDeclaration",
                                "fullStart": 184,
                                "fullEnd": 270,
                                "start": 216,
                                "end": 268,
                                "fullWidth": 86,
                                "width": 52,
                                "modifiers": [],
                                "constructorKeyword": {
                                    "kind": "ConstructorKeyword",
                                    "fullStart": 184,
                                    "fullEnd": 228,
                                    "start": 216,
                                    "end": 227,
                                    "fullWidth": 44,
                                    "width": 11,
                                    "text": "constructor",
                                    "value": "constructor",
                                    "valueText": "constructor",
                                    "hasLeadingTrivia": true,
                                    "hasLeadingComment": true,
                                    "hasLeadingNewLine": true,
                                    "hasTrailingTrivia": true,
                                    "leadingTrivia": [
                                        {
                                            "kind": "WhitespaceTrivia",
                                            "text": "        "
                                        },
                                        {
                                            "kind": "SingleLineCommentTrivia",
                                            "text": "// Constructor"
                                        },
                                        {
                                            "kind": "NewLineTrivia",
                                            "text": "\r\n"
                                        },
                                        {
                                            "kind": "WhitespaceTrivia",
                                            "text": "        "
                                        }
                                    ],
                                    "trailingTrivia": [
                                        {
                                            "kind": "WhitespaceTrivia",
                                            "text": " "
                                        }
                                    ]
                                },
                                "parameterList": {
                                    "kind": "ParameterList",
                                    "fullStart": 228,
                                    "fullEnd": 265,
                                    "start": 228,
                                    "end": 264,
                                    "fullWidth": 37,
                                    "width": 36,
                                    "openParenToken": {
                                        "kind": "OpenParenToken",
                                        "fullStart": 228,
                                        "fullEnd": 229,
                                        "start": 228,
                                        "end": 229,
                                        "fullWidth": 1,
                                        "width": 1,
                                        "text": "(",
                                        "value": "(",
                                        "valueText": "("
                                    },
                                    "parameters": [
                                        {
                                            "kind": "Parameter",
                                            "fullStart": 229,
                                            "fullEnd": 245,
                                            "start": 229,
                                            "end": 245,
                                            "fullWidth": 16,
                                            "width": 16,
                                            "modifiers": [
                                                {
                                                    "kind": "PublicKeyword",
                                                    "fullStart": 229,
                                                    "fullEnd": 236,
                                                    "start": 229,
                                                    "end": 235,
                                                    "fullWidth": 7,
                                                    "width": 6,
                                                    "text": "public",
                                                    "value": "public",
                                                    "valueText": "public",
                                                    "hasTrailingTrivia": true,
                                                    "trailingTrivia": [
                                                        {
                                                            "kind": "WhitespaceTrivia",
                                                            "text": " "
                                                        }
                                                    ]
                                                }
                                            ],
                                            "identifier": {
                                                "kind": "IdentifierName",
                                                "fullStart": 236,
                                                "fullEnd": 237,
                                                "start": 236,
                                                "end": 237,
                                                "fullWidth": 1,
                                                "width": 1,
                                                "text": "x",
                                                "value": "x",
                                                "valueText": "x"
                                            },
                                            "typeAnnotation": {
                                                "kind": "TypeAnnotation",
                                                "fullStart": 237,
                                                "fullEnd": 245,
                                                "start": 237,
                                                "end": 245,
                                                "fullWidth": 8,
                                                "width": 8,
                                                "colonToken": {
                                                    "kind": "ColonToken",
                                                    "fullStart": 237,
                                                    "fullEnd": 239,
                                                    "start": 237,
                                                    "end": 238,
                                                    "fullWidth": 2,
                                                    "width": 1,
                                                    "text": ":",
                                                    "value": ":",
                                                    "valueText": ":",
                                                    "hasTrailingTrivia": true,
                                                    "trailingTrivia": [
                                                        {
                                                            "kind": "WhitespaceTrivia",
                                                            "text": " "
                                                        }
                                                    ]
                                                },
                                                "type": {
                                                    "kind": "NumberKeyword",
                                                    "fullStart": 239,
                                                    "fullEnd": 245,
                                                    "start": 239,
                                                    "end": 245,
                                                    "fullWidth": 6,
                                                    "width": 6,
                                                    "text": "number",
                                                    "value": "number",
                                                    "valueText": "number"
                                                }
                                            }
                                        },
                                        {
                                            "kind": "CommaToken",
                                            "fullStart": 245,
                                            "fullEnd": 247,
                                            "start": 245,
                                            "end": 246,
                                            "fullWidth": 2,
                                            "width": 1,
                                            "text": ",",
                                            "value": ",",
                                            "valueText": ",",
                                            "hasTrailingTrivia": true,
                                            "trailingTrivia": [
                                                {
                                                    "kind": "WhitespaceTrivia",
                                                    "text": " "
                                                }
                                            ]
                                        },
                                        {
                                            "kind": "Parameter",
                                            "fullStart": 247,
                                            "fullEnd": 263,
                                            "start": 247,
                                            "end": 263,
                                            "fullWidth": 16,
                                            "width": 16,
                                            "modifiers": [
                                                {
                                                    "kind": "PublicKeyword",
                                                    "fullStart": 247,
                                                    "fullEnd": 254,
                                                    "start": 247,
                                                    "end": 253,
                                                    "fullWidth": 7,
                                                    "width": 6,
                                                    "text": "public",
                                                    "value": "public",
                                                    "valueText": "public",
                                                    "hasTrailingTrivia": true,
                                                    "trailingTrivia": [
                                                        {
                                                            "kind": "WhitespaceTrivia",
                                                            "text": " "
                                                        }
                                                    ]
                                                }
                                            ],
                                            "identifier": {
                                                "kind": "IdentifierName",
                                                "fullStart": 254,
                                                "fullEnd": 255,
                                                "start": 254,
                                                "end": 255,
                                                "fullWidth": 1,
                                                "width": 1,
                                                "text": "y",
                                                "value": "y",
                                                "valueText": "y"
                                            },
                                            "typeAnnotation": {
                                                "kind": "TypeAnnotation",
                                                "fullStart": 255,
                                                "fullEnd": 263,
                                                "start": 255,
                                                "end": 263,
                                                "fullWidth": 8,
                                                "width": 8,
                                                "colonToken": {
                                                    "kind": "ColonToken",
                                                    "fullStart": 255,
                                                    "fullEnd": 257,
                                                    "start": 255,
                                                    "end": 256,
                                                    "fullWidth": 2,
                                                    "width": 1,
                                                    "text": ":",
                                                    "value": ":",
                                                    "valueText": ":",
                                                    "hasTrailingTrivia": true,
                                                    "trailingTrivia": [
                                                        {
                                                            "kind": "WhitespaceTrivia",
                                                            "text": " "
                                                        }
                                                    ]
                                                },
                                                "type": {
                                                    "kind": "NumberKeyword",
                                                    "fullStart": 257,
                                                    "fullEnd": 263,
                                                    "start": 257,
                                                    "end": 263,
                                                    "fullWidth": 6,
                                                    "width": 6,
                                                    "text": "number",
                                                    "value": "number",
                                                    "valueText": "number"
                                                }
                                            }
                                        }
                                    ],
                                    "closeParenToken": {
                                        "kind": "CloseParenToken",
                                        "fullStart": 263,
                                        "fullEnd": 265,
                                        "start": 263,
                                        "end": 264,
                                        "fullWidth": 2,
                                        "width": 1,
                                        "text": ")",
                                        "value": ")",
                                        "valueText": ")",
                                        "hasTrailingTrivia": true,
                                        "trailingTrivia": [
                                            {
                                                "kind": "WhitespaceTrivia",
                                                "text": " "
                                            }
                                        ]
                                    }
                                },
                                "block": {
                                    "kind": "Block",
                                    "fullStart": 265,
                                    "fullEnd": 270,
                                    "start": 265,
                                    "end": 268,
                                    "fullWidth": 5,
                                    "width": 3,
                                    "openBraceToken": {
                                        "kind": "OpenBraceToken",
                                        "fullStart": 265,
                                        "fullEnd": 267,
                                        "start": 265,
                                        "end": 266,
                                        "fullWidth": 2,
                                        "width": 1,
                                        "text": "{",
                                        "value": "{",
                                        "valueText": "{",
                                        "hasTrailingTrivia": true,
                                        "trailingTrivia": [
                                            {
                                                "kind": "WhitespaceTrivia",
                                                "text": " "
                                            }
                                        ]
                                    },
                                    "statements": [],
                                    "closeBraceToken": {
                                        "kind": "CloseBraceToken",
                                        "fullStart": 267,
                                        "fullEnd": 270,
                                        "start": 267,
                                        "end": 268,
                                        "fullWidth": 3,
                                        "width": 1,
                                        "text": "}",
                                        "value": "}",
                                        "valueText": "}",
                                        "hasTrailingTrivia": true,
                                        "hasTrailingNewLine": true,
                                        "trailingTrivia": [
                                            {
                                                "kind": "NewLineTrivia",
                                                "text": "\r\n"
                                            }
                                        ]
                                    }
                                }
                            },
                            {
                                "kind": "MemberFunctionDeclaration",
                                "fullStart": 270,
                                "fullEnd": 376,
                                "start": 308,
                                "end": 374,
                                "fullWidth": 106,
                                "width": 66,
                                "modifiers": [],
                                "propertyName": {
                                    "kind": "IdentifierName",
                                    "fullStart": 270,
                                    "fullEnd": 315,
                                    "start": 308,
                                    "end": 315,
                                    "fullWidth": 45,
                                    "width": 7,
                                    "text": "getDist",
                                    "value": "getDist",
                                    "valueText": "getDist",
                                    "hasLeadingTrivia": true,
                                    "hasLeadingComment": true,
                                    "hasLeadingNewLine": true,
                                    "leadingTrivia": [
                                        {
                                            "kind": "NewLineTrivia",
                                            "text": "\r\n"
                                        },
                                        {
                                            "kind": "WhitespaceTrivia",
                                            "text": "        "
                                        },
                                        {
                                            "kind": "SingleLineCommentTrivia",
                                            "text": "// Instance member"
                                        },
                                        {
                                            "kind": "NewLineTrivia",
                                            "text": "\r\n"
                                        },
                                        {
                                            "kind": "WhitespaceTrivia",
                                            "text": "        "
                                        }
                                    ]
                                },
                                "callSignature": {
                                    "kind": "CallSignature",
                                    "fullStart": 315,
                                    "fullEnd": 318,
                                    "start": 315,
                                    "end": 317,
                                    "fullWidth": 3,
                                    "width": 2,
                                    "parameterList": {
                                        "kind": "ParameterList",
                                        "fullStart": 315,
                                        "fullEnd": 318,
                                        "start": 315,
                                        "end": 317,
                                        "fullWidth": 3,
                                        "width": 2,
                                        "openParenToken": {
                                            "kind": "OpenParenToken",
                                            "fullStart": 315,
                                            "fullEnd": 316,
                                            "start": 315,
                                            "end": 316,
                                            "fullWidth": 1,
                                            "width": 1,
                                            "text": "(",
                                            "value": "(",
                                            "valueText": "("
                                        },
                                        "parameters": [],
                                        "closeParenToken": {
                                            "kind": "CloseParenToken",
                                            "fullStart": 316,
                                            "fullEnd": 318,
                                            "start": 316,
                                            "end": 317,
                                            "fullWidth": 2,
                                            "width": 1,
                                            "text": ")",
                                            "value": ")",
                                            "valueText": ")",
                                            "hasTrailingTrivia": true,
                                            "trailingTrivia": [
                                                {
                                                    "kind": "WhitespaceTrivia",
                                                    "text": " "
                                                }
                                            ]
                                        }
                                    }
                                },
                                "block": {
                                    "kind": "Block",
                                    "fullStart": 318,
                                    "fullEnd": 376,
                                    "start": 318,
                                    "end": 374,
                                    "fullWidth": 58,
                                    "width": 56,
                                    "openBraceToken": {
                                        "kind": "OpenBraceToken",
                                        "fullStart": 318,
                                        "fullEnd": 320,
                                        "start": 318,
                                        "end": 319,
                                        "fullWidth": 2,
                                        "width": 1,
                                        "text": "{",
                                        "value": "{",
                                        "valueText": "{",
                                        "hasTrailingTrivia": true,
                                        "trailingTrivia": [
                                            {
                                                "kind": "WhitespaceTrivia",
                                                "text": " "
                                            }
                                        ]
                                    },
                                    "statements": [
                                        {
                                            "kind": "ReturnStatement",
                                            "fullStart": 320,
                                            "fullEnd": 373,
                                            "start": 320,
                                            "end": 372,
                                            "fullWidth": 53,
                                            "width": 52,
                                            "returnKeyword": {
                                                "kind": "ReturnKeyword",
                                                "fullStart": 320,
                                                "fullEnd": 327,
                                                "start": 320,
                                                "end": 326,
                                                "fullWidth": 7,
                                                "width": 6,
                                                "text": "return",
                                                "value": "return",
                                                "valueText": "return",
                                                "hasTrailingTrivia": true,
                                                "trailingTrivia": [
                                                    {
                                                        "kind": "WhitespaceTrivia",
                                                        "text": " "
                                                    }
                                                ]
                                            },
                                            "expression": {
                                                "kind": "InvocationExpression",
                                                "fullStart": 327,
                                                "fullEnd": 371,
                                                "start": 327,
                                                "end": 371,
                                                "fullWidth": 44,
                                                "width": 44,
                                                "expression": {
                                                    "kind": "MemberAccessExpression",
                                                    "fullStart": 327,
                                                    "fullEnd": 336,
                                                    "start": 327,
                                                    "end": 336,
                                                    "fullWidth": 9,
                                                    "width": 9,
                                                    "expression": {
                                                        "kind": "IdentifierName",
                                                        "fullStart": 327,
                                                        "fullEnd": 331,
                                                        "start": 327,
                                                        "end": 331,
                                                        "fullWidth": 4,
                                                        "width": 4,
                                                        "text": "Math",
                                                        "value": "Math",
                                                        "valueText": "Math"
                                                    },
                                                    "dotToken": {
                                                        "kind": "DotToken",
                                                        "fullStart": 331,
                                                        "fullEnd": 332,
                                                        "start": 331,
                                                        "end": 332,
                                                        "fullWidth": 1,
                                                        "width": 1,
                                                        "text": ".",
                                                        "value": ".",
                                                        "valueText": "."
                                                    },
                                                    "name": {
                                                        "kind": "IdentifierName",
                                                        "fullStart": 332,
                                                        "fullEnd": 336,
                                                        "start": 332,
                                                        "end": 336,
                                                        "fullWidth": 4,
                                                        "width": 4,
                                                        "text": "sqrt",
                                                        "value": "sqrt",
                                                        "valueText": "sqrt"
                                                    }
                                                },
                                                "argumentList": {
                                                    "kind": "ArgumentList",
                                                    "fullStart": 336,
                                                    "fullEnd": 371,
                                                    "start": 336,
                                                    "end": 371,
                                                    "fullWidth": 35,
                                                    "width": 35,
                                                    "openParenToken": {
                                                        "kind": "OpenParenToken",
                                                        "fullStart": 336,
                                                        "fullEnd": 337,
                                                        "start": 336,
                                                        "end": 337,
                                                        "fullWidth": 1,
                                                        "width": 1,
                                                        "text": "(",
                                                        "value": "(",
                                                        "valueText": "("
                                                    },
                                                    "arguments": [
                                                        {
                                                            "kind": "AddExpression",
                                                            "fullStart": 337,
                                                            "fullEnd": 370,
                                                            "start": 337,
                                                            "end": 370,
                                                            "fullWidth": 33,
                                                            "width": 33,
                                                            "left": {
                                                                "kind": "MultiplyExpression",
                                                                "fullStart": 337,
                                                                "fullEnd": 353,
                                                                "start": 337,
                                                                "end": 352,
                                                                "fullWidth": 16,
                                                                "width": 15,
                                                                "left": {
                                                                    "kind": "MemberAccessExpression",
                                                                    "fullStart": 337,
                                                                    "fullEnd": 344,
                                                                    "start": 337,
                                                                    "end": 343,
                                                                    "fullWidth": 7,
                                                                    "width": 6,
                                                                    "expression": {
                                                                        "kind": "ThisKeyword",
                                                                        "fullStart": 337,
                                                                        "fullEnd": 341,
                                                                        "start": 337,
                                                                        "end": 341,
                                                                        "fullWidth": 4,
                                                                        "width": 4,
                                                                        "text": "this",
                                                                        "value": "this",
                                                                        "valueText": "this"
                                                                    },
                                                                    "dotToken": {
                                                                        "kind": "DotToken",
                                                                        "fullStart": 341,
                                                                        "fullEnd": 342,
                                                                        "start": 341,
                                                                        "end": 342,
                                                                        "fullWidth": 1,
                                                                        "width": 1,
                                                                        "text": ".",
                                                                        "value": ".",
                                                                        "valueText": "."
                                                                    },
                                                                    "name": {
                                                                        "kind": "IdentifierName",
                                                                        "fullStart": 342,
                                                                        "fullEnd": 344,
                                                                        "start": 342,
                                                                        "end": 343,
                                                                        "fullWidth": 2,
                                                                        "width": 1,
                                                                        "text": "x",
                                                                        "value": "x",
                                                                        "valueText": "x",
                                                                        "hasTrailingTrivia": true,
                                                                        "trailingTrivia": [
                                                                            {
                                                                                "kind": "WhitespaceTrivia",
                                                                                "text": " "
                                                                            }
                                                                        ]
                                                                    }
                                                                },
                                                                "operatorToken": {
                                                                    "kind": "AsteriskToken",
                                                                    "fullStart": 344,
                                                                    "fullEnd": 346,
                                                                    "start": 344,
                                                                    "end": 345,
                                                                    "fullWidth": 2,
                                                                    "width": 1,
                                                                    "text": "*",
                                                                    "value": "*",
                                                                    "valueText": "*",
                                                                    "hasTrailingTrivia": true,
                                                                    "trailingTrivia": [
                                                                        {
                                                                            "kind": "WhitespaceTrivia",
                                                                            "text": " "
                                                                        }
                                                                    ]
                                                                },
                                                                "right": {
                                                                    "kind": "MemberAccessExpression",
                                                                    "fullStart": 346,
                                                                    "fullEnd": 353,
                                                                    "start": 346,
                                                                    "end": 352,
                                                                    "fullWidth": 7,
                                                                    "width": 6,
                                                                    "expression": {
                                                                        "kind": "ThisKeyword",
                                                                        "fullStart": 346,
                                                                        "fullEnd": 350,
                                                                        "start": 346,
                                                                        "end": 350,
                                                                        "fullWidth": 4,
                                                                        "width": 4,
                                                                        "text": "this",
                                                                        "value": "this",
                                                                        "valueText": "this"
                                                                    },
                                                                    "dotToken": {
                                                                        "kind": "DotToken",
                                                                        "fullStart": 350,
                                                                        "fullEnd": 351,
                                                                        "start": 350,
                                                                        "end": 351,
                                                                        "fullWidth": 1,
                                                                        "width": 1,
                                                                        "text": ".",
                                                                        "value": ".",
                                                                        "valueText": "."
                                                                    },
                                                                    "name": {
                                                                        "kind": "IdentifierName",
                                                                        "fullStart": 351,
                                                                        "fullEnd": 353,
                                                                        "start": 351,
                                                                        "end": 352,
                                                                        "fullWidth": 2,
                                                                        "width": 1,
                                                                        "text": "x",
                                                                        "value": "x",
                                                                        "valueText": "x",
                                                                        "hasTrailingTrivia": true,
                                                                        "trailingTrivia": [
                                                                            {
                                                                                "kind": "WhitespaceTrivia",
                                                                                "text": " "
                                                                            }
                                                                        ]
                                                                    }
                                                                }
                                                            },
                                                            "operatorToken": {
                                                                "kind": "PlusToken",
                                                                "fullStart": 353,
                                                                "fullEnd": 355,
                                                                "start": 353,
                                                                "end": 354,
                                                                "fullWidth": 2,
                                                                "width": 1,
                                                                "text": "+",
                                                                "value": "+",
                                                                "valueText": "+",
                                                                "hasTrailingTrivia": true,
                                                                "trailingTrivia": [
                                                                    {
                                                                        "kind": "WhitespaceTrivia",
                                                                        "text": " "
                                                                    }
                                                                ]
                                                            },
                                                            "right": {
                                                                "kind": "MultiplyExpression",
                                                                "fullStart": 355,
                                                                "fullEnd": 370,
                                                                "start": 355,
                                                                "end": 370,
                                                                "fullWidth": 15,
                                                                "width": 15,
                                                                "left": {
                                                                    "kind": "MemberAccessExpression",
                                                                    "fullStart": 355,
                                                                    "fullEnd": 362,
                                                                    "start": 355,
                                                                    "end": 361,
                                                                    "fullWidth": 7,
                                                                    "width": 6,
                                                                    "expression": {
                                                                        "kind": "ThisKeyword",
                                                                        "fullStart": 355,
                                                                        "fullEnd": 359,
                                                                        "start": 355,
                                                                        "end": 359,
                                                                        "fullWidth": 4,
                                                                        "width": 4,
                                                                        "text": "this",
                                                                        "value": "this",
                                                                        "valueText": "this"
                                                                    },
                                                                    "dotToken": {
                                                                        "kind": "DotToken",
                                                                        "fullStart": 359,
                                                                        "fullEnd": 360,
                                                                        "start": 359,
                                                                        "end": 360,
                                                                        "fullWidth": 1,
                                                                        "width": 1,
                                                                        "text": ".",
                                                                        "value": ".",
                                                                        "valueText": "."
                                                                    },
                                                                    "name": {
                                                                        "kind": "IdentifierName",
                                                                        "fullStart": 360,
                                                                        "fullEnd": 362,
                                                                        "start": 360,
                                                                        "end": 361,
                                                                        "fullWidth": 2,
                                                                        "width": 1,
                                                                        "text": "y",
                                                                        "value": "y",
                                                                        "valueText": "y",
                                                                        "hasTrailingTrivia": true,
                                                                        "trailingTrivia": [
                                                                            {
                                                                                "kind": "WhitespaceTrivia",
                                                                                "text": " "
                                                                            }
                                                                        ]
                                                                    }
                                                                },
                                                                "operatorToken": {
                                                                    "kind": "AsteriskToken",
                                                                    "fullStart": 362,
                                                                    "fullEnd": 364,
                                                                    "start": 362,
                                                                    "end": 363,
                                                                    "fullWidth": 2,
                                                                    "width": 1,
                                                                    "text": "*",
                                                                    "value": "*",
                                                                    "valueText": "*",
                                                                    "hasTrailingTrivia": true,
                                                                    "trailingTrivia": [
                                                                        {
                                                                            "kind": "WhitespaceTrivia",
                                                                            "text": " "
                                                                        }
                                                                    ]
                                                                },
                                                                "right": {
                                                                    "kind": "MemberAccessExpression",
                                                                    "fullStart": 364,
                                                                    "fullEnd": 370,
                                                                    "start": 364,
                                                                    "end": 370,
                                                                    "fullWidth": 6,
                                                                    "width": 6,
                                                                    "expression": {
                                                                        "kind": "ThisKeyword",
                                                                        "fullStart": 364,
                                                                        "fullEnd": 368,
                                                                        "start": 364,
                                                                        "end": 368,
                                                                        "fullWidth": 4,
                                                                        "width": 4,
                                                                        "text": "this",
                                                                        "value": "this",
                                                                        "valueText": "this"
                                                                    },
                                                                    "dotToken": {
                                                                        "kind": "DotToken",
                                                                        "fullStart": 368,
                                                                        "fullEnd": 369,
                                                                        "start": 368,
                                                                        "end": 369,
                                                                        "fullWidth": 1,
                                                                        "width": 1,
                                                                        "text": ".",
                                                                        "value": ".",
                                                                        "valueText": "."
                                                                    },
                                                                    "name": {
                                                                        "kind": "IdentifierName",
                                                                        "fullStart": 369,
                                                                        "fullEnd": 370,
                                                                        "start": 369,
                                                                        "end": 370,
                                                                        "fullWidth": 1,
                                                                        "width": 1,
                                                                        "text": "y",
                                                                        "value": "y",
                                                                        "valueText": "y"
                                                                    }
                                                                }
                                                            }
                                                        }
                                                    ],
                                                    "closeParenToken": {
                                                        "kind": "CloseParenToken",
                                                        "fullStart": 370,
                                                        "fullEnd": 371,
                                                        "start": 370,
                                                        "end": 371,
                                                        "fullWidth": 1,
                                                        "width": 1,
                                                        "text": ")",
                                                        "value": ")",
                                                        "valueText": ")"
                                                    }
                                                }
                                            },
                                            "semicolonToken": {
                                                "kind": "SemicolonToken",
                                                "fullStart": 371,
                                                "fullEnd": 373,
                                                "start": 371,
                                                "end": 372,
                                                "fullWidth": 2,
                                                "width": 1,
                                                "text": ";",
                                                "value": ";",
                                                "valueText": ";",
                                                "hasTrailingTrivia": true,
                                                "trailingTrivia": [
                                                    {
                                                        "kind": "WhitespaceTrivia",
                                                        "text": " "
                                                    }
                                                ]
                                            }
                                        }
                                    ],
                                    "closeBraceToken": {
                                        "kind": "CloseBraceToken",
                                        "fullStart": 373,
                                        "fullEnd": 376,
                                        "start": 373,
                                        "end": 374,
                                        "fullWidth": 3,
                                        "width": 1,
                                        "text": "}",
                                        "value": "}",
                                        "valueText": "}",
                                        "hasTrailingTrivia": true,
                                        "hasTrailingNewLine": true,
                                        "trailingTrivia": [
                                            {
                                                "kind": "NewLineTrivia",
                                                "text": "\r\n"
                                            }
                                        ]
                                    }
                                }
                            },
                            {
                                "kind": "MemberVariableDeclaration",
                                "fullStart": 376,
                                "fullEnd": 446,
                                "start": 412,
                                "end": 444,
                                "fullWidth": 70,
                                "width": 32,
                                "modifiers": [
                                    {
                                        "kind": "StaticKeyword",
                                        "fullStart": 376,
                                        "fullEnd": 419,
                                        "start": 412,
                                        "end": 418,
                                        "fullWidth": 43,
                                        "width": 6,
                                        "text": "static",
                                        "value": "static",
                                        "valueText": "static",
                                        "hasLeadingTrivia": true,
                                        "hasLeadingComment": true,
                                        "hasLeadingNewLine": true,
                                        "hasTrailingTrivia": true,
                                        "leadingTrivia": [
                                            {
                                                "kind": "NewLineTrivia",
                                                "text": "\r\n"
                                            },
                                            {
                                                "kind": "WhitespaceTrivia",
                                                "text": "        "
                                            },
                                            {
                                                "kind": "SingleLineCommentTrivia",
                                                "text": "// Static member"
                                            },
                                            {
                                                "kind": "NewLineTrivia",
                                                "text": "\r\n"
                                            },
                                            {
                                                "kind": "WhitespaceTrivia",
                                                "text": "        "
                                            }
                                        ],
                                        "trailingTrivia": [
                                            {
                                                "kind": "WhitespaceTrivia",
                                                "text": " "
                                            }
                                        ]
                                    }
                                ],
                                "variableDeclarator": {
                                    "kind": "VariableDeclarator",
                                    "fullStart": 419,
                                    "fullEnd": 443,
                                    "start": 419,
                                    "end": 443,
                                    "fullWidth": 24,
<<<<<<< HEAD
                                    "width": 24,
                                    "identifier": {
=======
                                    "propertyName": {
>>>>>>> 85e84683
                                        "kind": "IdentifierName",
                                        "fullStart": 419,
                                        "fullEnd": 426,
                                        "start": 419,
                                        "end": 425,
                                        "fullWidth": 7,
                                        "width": 6,
                                        "text": "origin",
                                        "value": "origin",
                                        "valueText": "origin",
                                        "hasTrailingTrivia": true,
                                        "trailingTrivia": [
                                            {
                                                "kind": "WhitespaceTrivia",
                                                "text": " "
                                            }
                                        ]
                                    },
                                    "equalsValueClause": {
                                        "kind": "EqualsValueClause",
                                        "fullStart": 426,
                                        "fullEnd": 443,
                                        "start": 426,
                                        "end": 443,
                                        "fullWidth": 17,
                                        "width": 17,
                                        "equalsToken": {
                                            "kind": "EqualsToken",
                                            "fullStart": 426,
                                            "fullEnd": 428,
                                            "start": 426,
                                            "end": 427,
                                            "fullWidth": 2,
                                            "width": 1,
                                            "text": "=",
                                            "value": "=",
                                            "valueText": "=",
                                            "hasTrailingTrivia": true,
                                            "trailingTrivia": [
                                                {
                                                    "kind": "WhitespaceTrivia",
                                                    "text": " "
                                                }
                                            ]
                                        },
                                        "value": {
                                            "kind": "ObjectCreationExpression",
                                            "fullStart": 428,
                                            "fullEnd": 443,
                                            "start": 428,
                                            "end": 443,
                                            "fullWidth": 15,
                                            "width": 15,
                                            "newKeyword": {
                                                "kind": "NewKeyword",
                                                "fullStart": 428,
                                                "fullEnd": 432,
                                                "start": 428,
                                                "end": 431,
                                                "fullWidth": 4,
                                                "width": 3,
                                                "text": "new",
                                                "value": "new",
                                                "valueText": "new",
                                                "hasTrailingTrivia": true,
                                                "trailingTrivia": [
                                                    {
                                                        "kind": "WhitespaceTrivia",
                                                        "text": " "
                                                    }
                                                ]
                                            },
                                            "expression": {
                                                "kind": "IdentifierName",
                                                "fullStart": 432,
                                                "fullEnd": 437,
                                                "start": 432,
                                                "end": 437,
                                                "fullWidth": 5,
                                                "width": 5,
                                                "text": "Point",
                                                "value": "Point",
                                                "valueText": "Point"
                                            },
                                            "argumentList": {
                                                "kind": "ArgumentList",
                                                "fullStart": 437,
                                                "fullEnd": 443,
                                                "start": 437,
                                                "end": 443,
                                                "fullWidth": 6,
                                                "width": 6,
                                                "openParenToken": {
                                                    "kind": "OpenParenToken",
                                                    "fullStart": 437,
                                                    "fullEnd": 438,
                                                    "start": 437,
                                                    "end": 438,
                                                    "fullWidth": 1,
                                                    "width": 1,
                                                    "text": "(",
                                                    "value": "(",
                                                    "valueText": "("
                                                },
                                                "arguments": [
                                                    {
                                                        "kind": "NumericLiteral",
                                                        "fullStart": 438,
                                                        "fullEnd": 439,
                                                        "start": 438,
                                                        "end": 439,
                                                        "fullWidth": 1,
                                                        "width": 1,
                                                        "text": "0",
                                                        "value": 0,
                                                        "valueText": "0"
                                                    },
                                                    {
                                                        "kind": "CommaToken",
                                                        "fullStart": 439,
                                                        "fullEnd": 441,
                                                        "start": 439,
                                                        "end": 440,
                                                        "fullWidth": 2,
                                                        "width": 1,
                                                        "text": ",",
                                                        "value": ",",
                                                        "valueText": ",",
                                                        "hasTrailingTrivia": true,
                                                        "trailingTrivia": [
                                                            {
                                                                "kind": "WhitespaceTrivia",
                                                                "text": " "
                                                            }
                                                        ]
                                                    },
                                                    {
                                                        "kind": "NumericLiteral",
                                                        "fullStart": 441,
                                                        "fullEnd": 442,
                                                        "start": 441,
                                                        "end": 442,
                                                        "fullWidth": 1,
                                                        "width": 1,
                                                        "text": "0",
                                                        "value": 0,
                                                        "valueText": "0"
                                                    }
                                                ],
                                                "closeParenToken": {
                                                    "kind": "CloseParenToken",
                                                    "fullStart": 442,
                                                    "fullEnd": 443,
                                                    "start": 442,
                                                    "end": 443,
                                                    "fullWidth": 1,
                                                    "width": 1,
                                                    "text": ")",
                                                    "value": ")",
                                                    "valueText": ")"
                                                }
                                            }
                                        }
                                    }
                                },
                                "semicolonToken": {
                                    "kind": "SemicolonToken",
                                    "fullStart": 443,
                                    "fullEnd": 446,
                                    "start": 443,
                                    "end": 444,
                                    "fullWidth": 3,
                                    "width": 1,
                                    "text": ";",
                                    "value": ";",
                                    "valueText": ";",
                                    "hasTrailingTrivia": true,
                                    "hasTrailingNewLine": true,
                                    "trailingTrivia": [
                                        {
                                            "kind": "NewLineTrivia",
                                            "text": "\r\n"
                                        }
                                    ]
                                }
                            }
                        ],
                        "closeBraceToken": {
                            "kind": "CloseBraceToken",
                            "fullStart": 446,
                            "fullEnd": 453,
                            "start": 450,
                            "end": 451,
                            "fullWidth": 7,
                            "width": 1,
                            "text": "}",
                            "value": "}",
                            "valueText": "}",
                            "hasLeadingTrivia": true,
                            "hasTrailingTrivia": true,
                            "hasTrailingNewLine": true,
                            "leadingTrivia": [
                                {
                                    "kind": "WhitespaceTrivia",
                                    "text": "    "
                                }
                            ],
                            "trailingTrivia": [
                                {
                                    "kind": "NewLineTrivia",
                                    "text": "\r\n"
                                }
                            ]
                        }
                    }
                ],
                "closeBraceToken": {
                    "kind": "CloseBraceToken",
                    "fullStart": 453,
                    "fullEnd": 458,
                    "start": 455,
                    "end": 456,
                    "fullWidth": 5,
                    "width": 1,
                    "text": "}",
                    "value": "}",
                    "valueText": "}",
                    "hasLeadingTrivia": true,
                    "hasLeadingNewLine": true,
                    "hasTrailingTrivia": true,
                    "hasTrailingNewLine": true,
                    "leadingTrivia": [
                        {
                            "kind": "NewLineTrivia",
                            "text": "\r\n"
                        }
                    ],
                    "trailingTrivia": [
                        {
                            "kind": "NewLineTrivia",
                            "text": "\r\n"
                        }
                    ]
                }
            },
            {
                "kind": "VariableStatement",
                "fullStart": 458,
                "fullEnd": 521,
                "start": 480,
                "end": 519,
                "fullWidth": 63,
                "width": 39,
                "modifiers": [],
                "variableDeclaration": {
                    "kind": "VariableDeclaration",
                    "fullStart": 458,
                    "fullEnd": 518,
                    "start": 480,
                    "end": 518,
                    "fullWidth": 60,
                    "width": 38,
                    "varKeyword": {
                        "kind": "VarKeyword",
                        "fullStart": 458,
                        "fullEnd": 484,
                        "start": 480,
                        "end": 483,
                        "fullWidth": 26,
                        "width": 3,
                        "text": "var",
                        "value": "var",
                        "valueText": "var",
                        "hasLeadingTrivia": true,
                        "hasLeadingComment": true,
                        "hasLeadingNewLine": true,
                        "hasTrailingTrivia": true,
                        "leadingTrivia": [
                            {
                                "kind": "NewLineTrivia",
                                "text": "\r\n"
                            },
                            {
                                "kind": "SingleLineCommentTrivia",
                                "text": "// Local variables"
                            },
                            {
                                "kind": "NewLineTrivia",
                                "text": "\r\n"
                            }
                        ],
                        "trailingTrivia": [
                            {
                                "kind": "WhitespaceTrivia",
                                "text": " "
                            }
                        ]
                    },
                    "variableDeclarators": [
                        {
                            "kind": "VariableDeclarator",
                            "fullStart": 484,
                            "fullEnd": 518,
                            "start": 484,
                            "end": 518,
                            "fullWidth": 34,
<<<<<<< HEAD
                            "width": 34,
                            "identifier": {
=======
                            "propertyName": {
>>>>>>> 85e84683
                                "kind": "IdentifierName",
                                "fullStart": 484,
                                "fullEnd": 485,
                                "start": 484,
                                "end": 485,
                                "fullWidth": 1,
                                "width": 1,
                                "text": "p",
                                "value": "p",
                                "valueText": "p"
                            },
                            "typeAnnotation": {
                                "kind": "TypeAnnotation",
                                "fullStart": 485,
                                "fullEnd": 494,
                                "start": 485,
                                "end": 493,
                                "fullWidth": 9,
                                "width": 8,
                                "colonToken": {
                                    "kind": "ColonToken",
                                    "fullStart": 485,
                                    "fullEnd": 487,
                                    "start": 485,
                                    "end": 486,
                                    "fullWidth": 2,
                                    "width": 1,
                                    "text": ":",
                                    "value": ":",
                                    "valueText": ":",
                                    "hasTrailingTrivia": true,
                                    "trailingTrivia": [
                                        {
                                            "kind": "WhitespaceTrivia",
                                            "text": " "
                                        }
                                    ]
                                },
                                "type": {
                                    "kind": "IdentifierName",
                                    "fullStart": 487,
                                    "fullEnd": 494,
                                    "start": 487,
                                    "end": 493,
                                    "fullWidth": 7,
                                    "width": 6,
                                    "text": "IPoint",
                                    "value": "IPoint",
                                    "valueText": "IPoint",
                                    "hasTrailingTrivia": true,
                                    "trailingTrivia": [
                                        {
                                            "kind": "WhitespaceTrivia",
                                            "text": " "
                                        }
                                    ]
                                }
                            },
                            "equalsValueClause": {
                                "kind": "EqualsValueClause",
                                "fullStart": 494,
                                "fullEnd": 518,
                                "start": 494,
                                "end": 518,
                                "fullWidth": 24,
                                "width": 24,
                                "equalsToken": {
                                    "kind": "EqualsToken",
                                    "fullStart": 494,
                                    "fullEnd": 496,
                                    "start": 494,
                                    "end": 495,
                                    "fullWidth": 2,
                                    "width": 1,
                                    "text": "=",
                                    "value": "=",
                                    "valueText": "=",
                                    "hasTrailingTrivia": true,
                                    "trailingTrivia": [
                                        {
                                            "kind": "WhitespaceTrivia",
                                            "text": " "
                                        }
                                    ]
                                },
                                "value": {
                                    "kind": "ObjectCreationExpression",
                                    "fullStart": 496,
                                    "fullEnd": 518,
                                    "start": 496,
                                    "end": 518,
                                    "fullWidth": 22,
                                    "width": 22,
                                    "newKeyword": {
                                        "kind": "NewKeyword",
                                        "fullStart": 496,
                                        "fullEnd": 500,
                                        "start": 496,
                                        "end": 499,
                                        "fullWidth": 4,
                                        "width": 3,
                                        "text": "new",
                                        "value": "new",
                                        "valueText": "new",
                                        "hasTrailingTrivia": true,
                                        "trailingTrivia": [
                                            {
                                                "kind": "WhitespaceTrivia",
                                                "text": " "
                                            }
                                        ]
                                    },
                                    "expression": {
                                        "kind": "MemberAccessExpression",
                                        "fullStart": 500,
                                        "fullEnd": 512,
                                        "start": 500,
                                        "end": 512,
                                        "fullWidth": 12,
                                        "width": 12,
                                        "expression": {
                                            "kind": "IdentifierName",
                                            "fullStart": 500,
                                            "fullEnd": 506,
                                            "start": 500,
                                            "end": 506,
                                            "fullWidth": 6,
                                            "width": 6,
                                            "text": "Shapes",
                                            "value": "Shapes",
                                            "valueText": "Shapes"
                                        },
                                        "dotToken": {
                                            "kind": "DotToken",
                                            "fullStart": 506,
                                            "fullEnd": 507,
                                            "start": 506,
                                            "end": 507,
                                            "fullWidth": 1,
                                            "width": 1,
                                            "text": ".",
                                            "value": ".",
                                            "valueText": "."
                                        },
                                        "name": {
                                            "kind": "IdentifierName",
                                            "fullStart": 507,
                                            "fullEnd": 512,
                                            "start": 507,
                                            "end": 512,
                                            "fullWidth": 5,
                                            "width": 5,
                                            "text": "Point",
                                            "value": "Point",
                                            "valueText": "Point"
                                        }
                                    },
                                    "argumentList": {
                                        "kind": "ArgumentList",
                                        "fullStart": 512,
                                        "fullEnd": 518,
                                        "start": 512,
                                        "end": 518,
                                        "fullWidth": 6,
                                        "width": 6,
                                        "openParenToken": {
                                            "kind": "OpenParenToken",
                                            "fullStart": 512,
                                            "fullEnd": 513,
                                            "start": 512,
                                            "end": 513,
                                            "fullWidth": 1,
                                            "width": 1,
                                            "text": "(",
                                            "value": "(",
                                            "valueText": "("
                                        },
                                        "arguments": [
                                            {
                                                "kind": "NumericLiteral",
                                                "fullStart": 513,
                                                "fullEnd": 514,
                                                "start": 513,
                                                "end": 514,
                                                "fullWidth": 1,
                                                "width": 1,
                                                "text": "3",
                                                "value": 3,
                                                "valueText": "3"
                                            },
                                            {
                                                "kind": "CommaToken",
                                                "fullStart": 514,
                                                "fullEnd": 516,
                                                "start": 514,
                                                "end": 515,
                                                "fullWidth": 2,
                                                "width": 1,
                                                "text": ",",
                                                "value": ",",
                                                "valueText": ",",
                                                "hasTrailingTrivia": true,
                                                "trailingTrivia": [
                                                    {
                                                        "kind": "WhitespaceTrivia",
                                                        "text": " "
                                                    }
                                                ]
                                            },
                                            {
                                                "kind": "NumericLiteral",
                                                "fullStart": 516,
                                                "fullEnd": 517,
                                                "start": 516,
                                                "end": 517,
                                                "fullWidth": 1,
                                                "width": 1,
                                                "text": "4",
                                                "value": 4,
                                                "valueText": "4"
                                            }
                                        ],
                                        "closeParenToken": {
                                            "kind": "CloseParenToken",
                                            "fullStart": 517,
                                            "fullEnd": 518,
                                            "start": 517,
                                            "end": 518,
                                            "fullWidth": 1,
                                            "width": 1,
                                            "text": ")",
                                            "value": ")",
                                            "valueText": ")"
                                        }
                                    }
                                }
                            }
                        }
                    ]
                },
                "semicolonToken": {
                    "kind": "SemicolonToken",
                    "fullStart": 518,
                    "fullEnd": 521,
                    "start": 518,
                    "end": 519,
                    "fullWidth": 3,
                    "width": 1,
                    "text": ";",
                    "value": ";",
                    "valueText": ";",
                    "hasTrailingTrivia": true,
                    "hasTrailingNewLine": true,
                    "trailingTrivia": [
                        {
                            "kind": "NewLineTrivia",
                            "text": "\r\n"
                        }
                    ]
                }
            },
            {
                "kind": "VariableStatement",
                "fullStart": 521,
                "fullEnd": 546,
                "start": 521,
                "end": 544,
                "fullWidth": 25,
                "width": 23,
                "modifiers": [],
                "variableDeclaration": {
                    "kind": "VariableDeclaration",
                    "fullStart": 521,
                    "fullEnd": 543,
                    "start": 521,
                    "end": 543,
                    "fullWidth": 22,
                    "width": 22,
                    "varKeyword": {
                        "kind": "VarKeyword",
                        "fullStart": 521,
                        "fullEnd": 525,
                        "start": 521,
                        "end": 524,
                        "fullWidth": 4,
                        "width": 3,
                        "text": "var",
                        "value": "var",
                        "valueText": "var",
                        "hasTrailingTrivia": true,
                        "trailingTrivia": [
                            {
                                "kind": "WhitespaceTrivia",
                                "text": " "
                            }
                        ]
                    },
                    "variableDeclarators": [
                        {
                            "kind": "VariableDeclarator",
                            "fullStart": 525,
                            "fullEnd": 543,
                            "start": 525,
                            "end": 543,
                            "fullWidth": 18,
<<<<<<< HEAD
                            "width": 18,
                            "identifier": {
=======
                            "propertyName": {
>>>>>>> 85e84683
                                "kind": "IdentifierName",
                                "fullStart": 525,
                                "fullEnd": 530,
                                "start": 525,
                                "end": 529,
                                "fullWidth": 5,
                                "width": 4,
                                "text": "dist",
                                "value": "dist",
                                "valueText": "dist",
                                "hasTrailingTrivia": true,
                                "trailingTrivia": [
                                    {
                                        "kind": "WhitespaceTrivia",
                                        "text": " "
                                    }
                                ]
                            },
                            "equalsValueClause": {
                                "kind": "EqualsValueClause",
                                "fullStart": 530,
                                "fullEnd": 543,
                                "start": 530,
                                "end": 543,
                                "fullWidth": 13,
                                "width": 13,
                                "equalsToken": {
                                    "kind": "EqualsToken",
                                    "fullStart": 530,
                                    "fullEnd": 532,
                                    "start": 530,
                                    "end": 531,
                                    "fullWidth": 2,
                                    "width": 1,
                                    "text": "=",
                                    "value": "=",
                                    "valueText": "=",
                                    "hasTrailingTrivia": true,
                                    "trailingTrivia": [
                                        {
                                            "kind": "WhitespaceTrivia",
                                            "text": " "
                                        }
                                    ]
                                },
                                "value": {
                                    "kind": "InvocationExpression",
                                    "fullStart": 532,
                                    "fullEnd": 543,
                                    "start": 532,
                                    "end": 543,
                                    "fullWidth": 11,
                                    "width": 11,
                                    "expression": {
                                        "kind": "MemberAccessExpression",
                                        "fullStart": 532,
                                        "fullEnd": 541,
                                        "start": 532,
                                        "end": 541,
                                        "fullWidth": 9,
                                        "width": 9,
                                        "expression": {
                                            "kind": "IdentifierName",
                                            "fullStart": 532,
                                            "fullEnd": 533,
                                            "start": 532,
                                            "end": 533,
                                            "fullWidth": 1,
                                            "width": 1,
                                            "text": "p",
                                            "value": "p",
                                            "valueText": "p"
                                        },
                                        "dotToken": {
                                            "kind": "DotToken",
                                            "fullStart": 533,
                                            "fullEnd": 534,
                                            "start": 533,
                                            "end": 534,
                                            "fullWidth": 1,
                                            "width": 1,
                                            "text": ".",
                                            "value": ".",
                                            "valueText": "."
                                        },
                                        "name": {
                                            "kind": "IdentifierName",
                                            "fullStart": 534,
                                            "fullEnd": 541,
                                            "start": 534,
                                            "end": 541,
                                            "fullWidth": 7,
                                            "width": 7,
                                            "text": "getDist",
                                            "value": "getDist",
                                            "valueText": "getDist"
                                        }
                                    },
                                    "argumentList": {
                                        "kind": "ArgumentList",
                                        "fullStart": 541,
                                        "fullEnd": 543,
                                        "start": 541,
                                        "end": 543,
                                        "fullWidth": 2,
                                        "width": 2,
                                        "openParenToken": {
                                            "kind": "OpenParenToken",
                                            "fullStart": 541,
                                            "fullEnd": 542,
                                            "start": 541,
                                            "end": 542,
                                            "fullWidth": 1,
                                            "width": 1,
                                            "text": "(",
                                            "value": "(",
                                            "valueText": "("
                                        },
                                        "arguments": [],
                                        "closeParenToken": {
                                            "kind": "CloseParenToken",
                                            "fullStart": 542,
                                            "fullEnd": 543,
                                            "start": 542,
                                            "end": 543,
                                            "fullWidth": 1,
                                            "width": 1,
                                            "text": ")",
                                            "value": ")",
                                            "valueText": ")"
                                        }
                                    }
                                }
                            }
                        }
                    ]
                },
                "semicolonToken": {
                    "kind": "SemicolonToken",
                    "fullStart": 543,
                    "fullEnd": 546,
                    "start": 543,
                    "end": 544,
                    "fullWidth": 3,
                    "width": 1,
                    "text": ";",
                    "value": ";",
                    "valueText": ";",
                    "hasTrailingTrivia": true,
                    "hasTrailingNewLine": true,
                    "trailingTrivia": [
                        {
                            "kind": "NewLineTrivia",
                            "text": "\r\n"
                        }
                    ]
                }
            }
        ],
        "endOfFileToken": {
            "kind": "EndOfFileToken",
            "fullStart": 546,
            "fullEnd": 546,
            "start": 546,
            "end": 546,
            "fullWidth": 0,
            "width": 0,
            "text": ""
        }
    },
    "lineMap": {
        "lineStarts": [
            0,
            14,
            34,
            58,
            61,
            63,
            74,
            91,
            93,
            107,
            151,
            153,
            184,
            208,
            270,
            272,
            300,
            376,
            378,
            404,
            446,
            453,
            455,
            458,
            460,
            480,
            521,
            546
        ],
        "length": 546
    }
}<|MERGE_RESOLUTION|>--- conflicted
+++ resolved
@@ -448,15 +448,11 @@
                         },
                         "heritageClauses": [
                             {
-<<<<<<< HEAD
-                                "kind": "HeritageClause",
+                                "kind": "ImplementsHeritageClause",
                                 "fullStart": 130,
                                 "fullEnd": 148,
                                 "start": 130,
                                 "end": 147,
-=======
-                                "kind": "ImplementsHeritageClause",
->>>>>>> 85e84683
                                 "fullWidth": 18,
                                 "width": 17,
                                 "extendsOrImplementsKeyword": {
@@ -1632,12 +1628,8 @@
                                     "start": 419,
                                     "end": 443,
                                     "fullWidth": 24,
-<<<<<<< HEAD
                                     "width": 24,
-                                    "identifier": {
-=======
                                     "propertyName": {
->>>>>>> 85e84683
                                         "kind": "IdentifierName",
                                         "fullStart": 419,
                                         "fullEnd": 426,
@@ -1944,12 +1936,8 @@
                             "start": 484,
                             "end": 518,
                             "fullWidth": 34,
-<<<<<<< HEAD
                             "width": 34,
-                            "identifier": {
-=======
                             "propertyName": {
->>>>>>> 85e84683
                                 "kind": "IdentifierName",
                                 "fullStart": 484,
                                 "fullEnd": 485,
@@ -2255,12 +2243,8 @@
                             "start": 525,
                             "end": 543,
                             "fullWidth": 18,
-<<<<<<< HEAD
                             "width": 18,
-                            "identifier": {
-=======
                             "propertyName": {
->>>>>>> 85e84683
                                 "kind": "IdentifierName",
                                 "fullStart": 525,
                                 "fullEnd": 530,
