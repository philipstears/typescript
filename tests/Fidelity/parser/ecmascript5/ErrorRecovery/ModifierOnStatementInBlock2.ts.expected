{
    "isDeclaration": false,
    "languageVersion": "EcmaScript5",
    "parseOptions": {
        "allowAutomaticSemicolonInsertion": true
    },
    "diagnostics": [
        {
            "start": 6,
            "length": 7,
            "diagnosticCode": "Modifiers cannot appear here."
        }
    ],
    "sourceUnit": {
        "kind": "SourceUnit",
        "fullStart": 0,
        "fullEnd": 32,
        "start": 0,
        "end": 32,
        "fullWidth": 32,
        "width": 32,
        "isIncrementallyUnusable": true,
        "moduleElements": [
            {
                "kind": "Block",
                "fullStart": 0,
                "fullEnd": 32,
                "start": 0,
                "end": 30,
                "fullWidth": 32,
                "width": 30,
                "openBraceToken": {
                    "kind": "OpenBraceToken",
                    "fullStart": 0,
                    "fullEnd": 3,
                    "start": 0,
                    "end": 1,
                    "fullWidth": 3,
                    "width": 1,
                    "text": "{",
                    "value": "{",
                    "valueText": "{",
                    "hasTrailingTrivia": true,
                    "hasTrailingNewLine": true,
                    "trailingTrivia": [
                        {
                            "kind": "NewLineTrivia",
                            "text": "\r\n"
                        }
                    ]
                },
                "statements": [
                    {
                        "kind": "VariableStatement",
                        "fullStart": 3,
                        "fullEnd": 29,
                        "start": 6,
                        "end": 27,
                        "fullWidth": 26,
                        "width": 21,
                        "modifiers": [
                            {
                                "kind": "DeclareKeyword",
                                "fullStart": 3,
                                "fullEnd": 14,
                                "start": 6,
                                "end": 13,
                                "fullWidth": 11,
                                "width": 7,
                                "text": "declare",
                                "value": "declare",
                                "valueText": "declare",
                                "hasLeadingTrivia": true,
                                "hasTrailingTrivia": true,
                                "leadingTrivia": [
                                    {
                                        "kind": "WhitespaceTrivia",
                                        "text": "   "
                                    }
                                ],
                                "trailingTrivia": [
                                    {
                                        "kind": "WhitespaceTrivia",
                                        "text": " "
                                    }
                                ]
                            }
                        ],
                        "variableDeclaration": {
                            "kind": "VariableDeclaration",
                            "fullStart": 14,
                            "fullEnd": 26,
                            "start": 14,
                            "end": 26,
                            "fullWidth": 12,
                            "width": 12,
                            "varKeyword": {
                                "kind": "VarKeyword",
                                "fullStart": 14,
                                "fullEnd": 18,
                                "start": 14,
                                "end": 17,
                                "fullWidth": 4,
                                "width": 3,
                                "text": "var",
                                "value": "var",
                                "valueText": "var",
                                "hasTrailingTrivia": true,
                                "trailingTrivia": [
                                    {
                                        "kind": "WhitespaceTrivia",
                                        "text": " "
                                    }
                                ]
                            },
                            "variableDeclarators": [
                                {
                                    "kind": "VariableDeclarator",
                                    "fullStart": 18,
                                    "fullEnd": 26,
                                    "start": 18,
                                    "end": 26,
                                    "fullWidth": 8,
<<<<<<< HEAD
                                    "width": 8,
                                    "identifier": {
=======
                                    "propertyName": {
>>>>>>> 85e84683
                                        "kind": "IdentifierName",
                                        "fullStart": 18,
                                        "fullEnd": 20,
                                        "start": 18,
                                        "end": 19,
                                        "fullWidth": 2,
                                        "width": 1,
                                        "text": "x",
                                        "value": "x",
                                        "valueText": "x",
                                        "hasTrailingTrivia": true,
                                        "trailingTrivia": [
                                            {
                                                "kind": "WhitespaceTrivia",
                                                "text": " "
                                            }
                                        ]
                                    },
                                    "equalsValueClause": {
                                        "kind": "EqualsValueClause",
                                        "fullStart": 20,
                                        "fullEnd": 26,
                                        "start": 20,
                                        "end": 26,
                                        "fullWidth": 6,
                                        "width": 6,
                                        "equalsToken": {
                                            "kind": "EqualsToken",
                                            "fullStart": 20,
                                            "fullEnd": 22,
                                            "start": 20,
                                            "end": 21,
                                            "fullWidth": 2,
                                            "width": 1,
                                            "text": "=",
                                            "value": "=",
                                            "valueText": "=",
                                            "hasTrailingTrivia": true,
                                            "trailingTrivia": [
                                                {
                                                    "kind": "WhitespaceTrivia",
                                                    "text": " "
                                                }
                                            ]
                                        },
                                        "value": {
                                            "kind": "ThisKeyword",
                                            "fullStart": 22,
                                            "fullEnd": 26,
                                            "start": 22,
                                            "end": 26,
                                            "fullWidth": 4,
                                            "width": 4,
                                            "text": "this",
                                            "value": "this",
                                            "valueText": "this"
                                        }
                                    }
                                }
                            ]
                        },
                        "semicolonToken": {
                            "kind": "SemicolonToken",
                            "fullStart": 26,
                            "fullEnd": 29,
                            "start": 26,
                            "end": 27,
                            "fullWidth": 3,
                            "width": 1,
                            "text": ";",
                            "value": ";",
                            "valueText": ";",
                            "hasTrailingTrivia": true,
                            "hasTrailingNewLine": true,
                            "trailingTrivia": [
                                {
                                    "kind": "NewLineTrivia",
                                    "text": "\r\n"
                                }
                            ]
                        }
                    }
                ],
                "closeBraceToken": {
                    "kind": "CloseBraceToken",
                    "fullStart": 29,
                    "fullEnd": 32,
                    "start": 29,
                    "end": 30,
                    "fullWidth": 3,
                    "width": 1,
                    "text": "}",
                    "value": "}",
                    "valueText": "}",
                    "hasTrailingTrivia": true,
                    "hasTrailingNewLine": true,
                    "trailingTrivia": [
                        {
                            "kind": "NewLineTrivia",
                            "text": "\r\n"
                        }
                    ]
                }
            }
        ],
        "endOfFileToken": {
            "kind": "EndOfFileToken",
            "fullStart": 32,
            "fullEnd": 32,
            "start": 32,
            "end": 32,
            "fullWidth": 0,
            "width": 0,
            "text": ""
        }
    },
    "lineMap": {
        "lineStarts": [
            0,
            3,
            29,
            32
        ],
        "length": 32
    }
}<|MERGE_RESOLUTION|>--- conflicted
+++ resolved
@@ -121,12 +121,8 @@
                                     "start": 18,
                                     "end": 26,
                                     "fullWidth": 8,
-<<<<<<< HEAD
                                     "width": 8,
-                                    "identifier": {
-=======
                                     "propertyName": {
->>>>>>> 85e84683
                                         "kind": "IdentifierName",
                                         "fullStart": 18,
                                         "fullEnd": 20,
