{
    "isDeclaration": false,
    "languageVersion": "EcmaScript5",
    "parseOptions": {
        "allowAutomaticSemicolonInsertion": true
    },
    "sourceUnit": {
        "kind": "SourceUnit",
        "fullStart": 0,
        "fullEnd": 19,
        "start": 0,
        "end": 19,
        "fullWidth": 19,
        "width": 19,
        "isIncrementallyUnusable": true,
        "moduleElements": [
            {
                "kind": "VariableStatement",
                "fullStart": 0,
                "fullEnd": 19,
                "start": 0,
                "end": 19,
                "fullWidth": 19,
                "width": 19,
                "isIncrementallyUnusable": true,
                "modifiers": [],
                "variableDeclaration": {
                    "kind": "VariableDeclaration",
                    "fullStart": 0,
                    "fullEnd": 19,
                    "start": 0,
                    "end": 19,
                    "fullWidth": 19,
                    "width": 19,
                    "varKeyword": {
                        "kind": "VarKeyword",
                        "fullStart": 0,
                        "fullEnd": 4,
                        "start": 0,
                        "end": 3,
                        "fullWidth": 4,
                        "width": 3,
                        "text": "var",
                        "value": "var",
                        "valueText": "var",
                        "hasTrailingTrivia": true,
                        "trailingTrivia": [
                            {
                                "kind": "WhitespaceTrivia",
                                "text": " "
                            }
                        ]
                    },
                    "variableDeclarators": [
                        {
                            "kind": "VariableDeclarator",
                            "fullStart": 4,
                            "fullEnd": 7,
                            "start": 4,
                            "end": 5,
                            "fullWidth": 3,
<<<<<<< HEAD
                            "width": 1,
                            "identifier": {
=======
                            "propertyName": {
>>>>>>> 85e84683
                                "kind": "IdentifierName",
                                "fullStart": 4,
                                "fullEnd": 7,
                                "start": 4,
                                "end": 5,
                                "fullWidth": 3,
                                "width": 1,
                                "text": "a",
                                "value": "a",
                                "valueText": "a",
                                "hasTrailingTrivia": true,
                                "hasTrailingNewLine": true,
                                "trailingTrivia": [
                                    {
                                        "kind": "NewLineTrivia",
                                        "text": "\r\n"
                                    }
                                ]
                            }
                        },
                        {
                            "kind": "CommaToken",
                            "fullStart": 7,
                            "fullEnd": 11,
                            "start": 9,
                            "end": 10,
                            "fullWidth": 4,
                            "width": 1,
                            "text": ",",
                            "value": ",",
                            "valueText": ",",
                            "hasLeadingTrivia": true,
                            "hasTrailingTrivia": true,
                            "leadingTrivia": [
                                {
                                    "kind": "WhitespaceTrivia",
                                    "text": "  "
                                }
                            ],
                            "trailingTrivia": [
                                {
                                    "kind": "WhitespaceTrivia",
                                    "text": " "
                                }
                            ]
                        },
                        {
                            "kind": "VariableDeclarator",
                            "fullStart": 11,
                            "fullEnd": 14,
                            "start": 11,
                            "end": 12,
                            "fullWidth": 3,
<<<<<<< HEAD
                            "width": 1,
                            "identifier": {
=======
                            "propertyName": {
>>>>>>> 85e84683
                                "kind": "IdentifierName",
                                "fullStart": 11,
                                "fullEnd": 14,
                                "start": 11,
                                "end": 12,
                                "fullWidth": 3,
                                "width": 1,
                                "text": "b",
                                "value": "b",
                                "valueText": "b",
                                "hasTrailingTrivia": true,
                                "hasTrailingNewLine": true,
                                "trailingTrivia": [
                                    {
                                        "kind": "NewLineTrivia",
                                        "text": "\r\n"
                                    }
                                ]
                            }
                        },
                        {
                            "kind": "CommaToken",
                            "fullStart": 14,
                            "fullEnd": 18,
                            "start": 16,
                            "end": 17,
                            "fullWidth": 4,
                            "width": 1,
                            "text": ",",
                            "value": ",",
                            "valueText": ",",
                            "hasLeadingTrivia": true,
                            "hasTrailingTrivia": true,
                            "leadingTrivia": [
                                {
                                    "kind": "WhitespaceTrivia",
                                    "text": "  "
                                }
                            ],
                            "trailingTrivia": [
                                {
                                    "kind": "WhitespaceTrivia",
                                    "text": " "
                                }
                            ]
                        },
                        {
                            "kind": "VariableDeclarator",
                            "fullStart": 18,
                            "fullEnd": 19,
                            "start": 18,
                            "end": 19,
                            "fullWidth": 1,
<<<<<<< HEAD
                            "width": 1,
                            "identifier": {
=======
                            "propertyName": {
>>>>>>> 85e84683
                                "kind": "IdentifierName",
                                "fullStart": 18,
                                "fullEnd": 19,
                                "start": 18,
                                "end": 19,
                                "fullWidth": 1,
                                "width": 1,
                                "text": "c",
                                "value": "c",
                                "valueText": "c"
                            }
                        }
                    ]
                },
                "semicolonToken": {
                    "kind": "SemicolonToken",
                    "fullStart": -1,
                    "fullEnd": -1,
                    "start": -1,
                    "end": -1,
                    "fullWidth": 0,
                    "width": 0,
                    "text": ""
                }
            }
        ],
        "endOfFileToken": {
            "kind": "EndOfFileToken",
            "fullStart": 19,
            "fullEnd": 19,
            "start": 19,
            "end": 19,
            "fullWidth": 0,
            "width": 0,
            "text": ""
        }
    },
    "lineMap": {
        "lineStarts": [
            0,
            7,
            14
        ],
        "length": 19
    }
}<|MERGE_RESOLUTION|>--- conflicted
+++ resolved
@@ -59,12 +59,8 @@
                             "start": 4,
                             "end": 5,
                             "fullWidth": 3,
-<<<<<<< HEAD
-                            "width": 1,
-                            "identifier": {
-=======
+                            "width": 1,
                             "propertyName": {
->>>>>>> 85e84683
                                 "kind": "IdentifierName",
                                 "fullStart": 4,
                                 "fullEnd": 7,
@@ -118,12 +114,8 @@
                             "start": 11,
                             "end": 12,
                             "fullWidth": 3,
-<<<<<<< HEAD
-                            "width": 1,
-                            "identifier": {
-=======
+                            "width": 1,
                             "propertyName": {
->>>>>>> 85e84683
                                 "kind": "IdentifierName",
                                 "fullStart": 11,
                                 "fullEnd": 14,
@@ -177,12 +169,8 @@
                             "start": 18,
                             "end": 19,
                             "fullWidth": 1,
-<<<<<<< HEAD
-                            "width": 1,
-                            "identifier": {
-=======
+                            "width": 1,
                             "propertyName": {
->>>>>>> 85e84683
                                 "kind": "IdentifierName",
                                 "fullStart": 18,
                                 "fullEnd": 19,
