--- conflicted
+++ resolved
@@ -158,11 +158,8 @@
                                         "start": 21,
                                         "end": 49,
                                         "fullWidth": 28,
-<<<<<<< HEAD
                                         "width": 28,
-=======
                                         "modifiers": [],
->>>>>>> e3c38734
                                         "identifier": {
                                             "kind": "IdentifierName",
                                             "fullStart": 21,
@@ -884,11 +881,8 @@
                                                                                                 "start": 161,
                                                                                                 "end": 165,
                                                                                                 "fullWidth": 4,
-<<<<<<< HEAD
                                                                                                 "width": 4,
-=======
                                                                                                 "modifiers": [],
->>>>>>> e3c38734
                                                                                                 "identifier": {
                                                                                                     "kind": "IdentifierName",
                                                                                                     "fullStart": 161,
@@ -928,11 +922,8 @@
                                                                                                 "start": 167,
                                                                                                 "end": 168,
                                                                                                 "fullWidth": 1,
-<<<<<<< HEAD
                                                                                                 "width": 1,
-=======
                                                                                                 "modifiers": [],
->>>>>>> e3c38734
                                                                                                 "identifier": {
                                                                                                     "kind": "IdentifierName",
                                                                                                     "fullStart": 167,
