{
    "isDeclaration": false,
    "languageVersion": "EcmaScript5",
    "parseOptions": {
        "allowAutomaticSemicolonInsertion": true
    },
    "sourceUnit": {
        "kind": "SourceUnit",
        "fullStart": 0,
        "fullEnd": 149,
        "start": 0,
        "end": 149,
        "fullWidth": 149,
        "width": 149,
        "isIncrementallyUnusable": true,
        "moduleElements": [
            {
                "kind": "ReturnStatement",
                "fullStart": 0,
                "fullEnd": 149,
                "start": 0,
                "end": 149,
                "fullWidth": 149,
                "width": 149,
                "isIncrementallyUnusable": true,
                "returnKeyword": {
                    "kind": "ReturnKeyword",
                    "fullStart": 0,
                    "fullEnd": 7,
                    "start": 0,
                    "end": 6,
                    "fullWidth": 7,
                    "width": 6,
                    "text": "return",
                    "value": "return",
                    "valueText": "return",
                    "hasTrailingTrivia": true,
                    "trailingTrivia": [
                        {
                            "kind": "WhitespaceTrivia",
                            "text": " "
                        }
                    ]
                },
                "expression": {
                    "kind": "ObjectLiteralExpression",
                    "fullStart": 7,
                    "fullEnd": 148,
                    "start": 7,
                    "end": 148,
                    "fullWidth": 141,
                    "width": 141,
                    "isIncrementallyUnusable": true,
                    "openBraceToken": {
                        "kind": "OpenBraceToken",
                        "fullStart": 7,
                        "fullEnd": 9,
                        "start": 7,
                        "end": 8,
                        "fullWidth": 2,
                        "width": 1,
                        "text": "{",
                        "value": "{",
                        "valueText": "{",
                        "hasTrailingTrivia": true,
                        "hasTrailingNewLine": true,
                        "trailingTrivia": [
                            {
                                "kind": "NewLineTrivia",
                                "text": "\n"
                            }
                        ]
                    },
                    "propertyAssignments": [
                        {
                            "kind": "SimplePropertyAssignment",
                            "fullStart": 9,
                            "fullEnd": 145,
                            "start": 13,
                            "end": 144,
                            "fullWidth": 136,
                            "width": 131,
                            "isIncrementallyUnusable": true,
                            "propertyName": {
                                "kind": "StringLiteral",
                                "fullStart": 9,
                                "fullEnd": 18,
                                "start": 13,
                                "end": 18,
                                "fullWidth": 9,
                                "width": 5,
                                "text": "\"set\"",
                                "value": "set",
                                "valueText": "set",
                                "hasLeadingTrivia": true,
                                "hasLeadingNewLine": true,
                                "leadingTrivia": [
                                    {
                                        "kind": "NewLineTrivia",
                                        "text": "\r\n"
                                    },
                                    {
                                        "kind": "WhitespaceTrivia",
                                        "text": "  "
                                    }
                                ]
                            },
                            "colonToken": {
                                "kind": "ColonToken",
                                "fullStart": 18,
                                "fullEnd": 20,
                                "start": 18,
                                "end": 19,
                                "fullWidth": 2,
                                "width": 1,
                                "text": ":",
                                "value": ":",
                                "valueText": ":",
                                "hasTrailingTrivia": true,
                                "trailingTrivia": [
                                    {
                                        "kind": "WhitespaceTrivia",
                                        "text": " "
                                    }
                                ]
                            },
                            "expression": {
                                "kind": "FunctionExpression",
                                "fullStart": 20,
                                "fullEnd": 145,
                                "start": 20,
                                "end": 144,
                                "fullWidth": 125,
                                "width": 124,
                                "isIncrementallyUnusable": true,
                                "functionKeyword": {
                                    "kind": "FunctionKeyword",
                                    "fullStart": 20,
                                    "fullEnd": 29,
                                    "start": 20,
                                    "end": 28,
                                    "fullWidth": 9,
                                    "width": 8,
                                    "text": "function",
                                    "value": "function",
                                    "valueText": "function",
                                    "hasTrailingTrivia": true,
                                    "trailingTrivia": [
                                        {
                                            "kind": "WhitespaceTrivia",
                                            "text": " "
                                        }
                                    ]
                                },
                                "callSignature": {
                                    "kind": "CallSignature",
                                    "fullStart": 29,
                                    "fullEnd": 42,
                                    "start": 29,
                                    "end": 41,
                                    "fullWidth": 13,
                                    "width": 12,
                                    "parameterList": {
                                        "kind": "ParameterList",
                                        "fullStart": 29,
                                        "fullEnd": 42,
                                        "start": 29,
                                        "end": 41,
                                        "fullWidth": 13,
                                        "width": 12,
                                        "openParenToken": {
                                            "kind": "OpenParenToken",
                                            "fullStart": 29,
                                            "fullEnd": 30,
                                            "start": 29,
                                            "end": 30,
                                            "fullWidth": 1,
                                            "width": 1,
                                            "text": "(",
                                            "value": "(",
                                            "valueText": "("
                                        },
                                        "parameters": [
                                            {
                                                "kind": "Parameter",
                                                "fullStart": 30,
                                                "fullEnd": 33,
                                                "start": 30,
                                                "end": 33,
                                                "fullWidth": 3,
<<<<<<< HEAD
                                                "width": 3,
=======
                                                "modifiers": [],
>>>>>>> e3c38734
                                                "identifier": {
                                                    "kind": "IdentifierName",
                                                    "fullStart": 30,
                                                    "fullEnd": 33,
                                                    "start": 30,
                                                    "end": 33,
                                                    "fullWidth": 3,
                                                    "width": 3,
                                                    "text": "key",
                                                    "value": "key",
                                                    "valueText": "key"
                                                }
                                            },
                                            {
                                                "kind": "CommaToken",
                                                "fullStart": 33,
                                                "fullEnd": 35,
                                                "start": 33,
                                                "end": 34,
                                                "fullWidth": 2,
                                                "width": 1,
                                                "text": ",",
                                                "value": ",",
                                                "valueText": ",",
                                                "hasTrailingTrivia": true,
                                                "trailingTrivia": [
                                                    {
                                                        "kind": "WhitespaceTrivia",
                                                        "text": " "
                                                    }
                                                ]
                                            },
                                            {
                                                "kind": "Parameter",
                                                "fullStart": 35,
                                                "fullEnd": 40,
                                                "start": 35,
                                                "end": 40,
                                                "fullWidth": 5,
<<<<<<< HEAD
                                                "width": 5,
=======
                                                "modifiers": [],
>>>>>>> e3c38734
                                                "identifier": {
                                                    "kind": "IdentifierName",
                                                    "fullStart": 35,
                                                    "fullEnd": 40,
                                                    "start": 35,
                                                    "end": 40,
                                                    "fullWidth": 5,
                                                    "width": 5,
                                                    "text": "value",
                                                    "value": "value",
                                                    "valueText": "value"
                                                }
                                            }
                                        ],
                                        "closeParenToken": {
                                            "kind": "CloseParenToken",
                                            "fullStart": 40,
                                            "fullEnd": 42,
                                            "start": 40,
                                            "end": 41,
                                            "fullWidth": 2,
                                            "width": 1,
                                            "text": ")",
                                            "value": ")",
                                            "valueText": ")",
                                            "hasTrailingTrivia": true,
                                            "trailingTrivia": [
                                                {
                                                    "kind": "WhitespaceTrivia",
                                                    "text": " "
                                                }
                                            ]
                                        }
                                    }
                                },
                                "block": {
                                    "kind": "Block",
                                    "fullStart": 42,
                                    "fullEnd": 145,
                                    "start": 42,
                                    "end": 144,
                                    "fullWidth": 103,
                                    "width": 102,
                                    "isIncrementallyUnusable": true,
                                    "openBraceToken": {
                                        "kind": "OpenBraceToken",
                                        "fullStart": 42,
                                        "fullEnd": 44,
                                        "start": 42,
                                        "end": 43,
                                        "fullWidth": 2,
                                        "width": 1,
                                        "text": "{",
                                        "value": "{",
                                        "valueText": "{",
                                        "hasTrailingTrivia": true,
                                        "hasTrailingNewLine": true,
                                        "trailingTrivia": [
                                            {
                                                "kind": "NewLineTrivia",
                                                "text": "\n"
                                            }
                                        ]
                                    },
                                    "statements": [
                                        {
                                            "kind": "ExpressionStatement",
                                            "fullStart": 44,
                                            "fullEnd": 139,
                                            "start": 117,
                                            "end": 138,
                                            "fullWidth": 95,
                                            "width": 21,
                                            "isIncrementallyUnusable": true,
                                            "expression": {
                                                "kind": "AssignmentExpression",
                                                "fullStart": 44,
                                                "fullEnd": 137,
                                                "start": 117,
                                                "end": 137,
                                                "fullWidth": 93,
                                                "width": 20,
                                                "isIncrementallyUnusable": true,
                                                "left": {
                                                    "kind": "ElementAccessExpression",
                                                    "fullStart": 44,
                                                    "fullEnd": 130,
                                                    "start": 117,
                                                    "end": 129,
                                                    "fullWidth": 86,
                                                    "width": 12,
                                                    "isIncrementallyUnusable": true,
                                                    "expression": {
                                                        "kind": "IdentifierName",
                                                        "fullStart": 44,
                                                        "fullEnd": 124,
                                                        "start": 117,
                                                        "end": 124,
                                                        "fullWidth": 80,
                                                        "width": 7,
                                                        "text": "private",
                                                        "value": "private",
                                                        "valueText": "private",
                                                        "hasLeadingTrivia": true,
                                                        "hasLeadingComment": true,
                                                        "hasLeadingNewLine": true,
                                                        "leadingTrivia": [
                                                            {
                                                                "kind": "NewLineTrivia",
                                                                "text": "\r\n"
                                                            },
                                                            {
                                                                "kind": "WhitespaceTrivia",
                                                                "text": "    "
                                                            },
                                                            {
                                                                "kind": "SingleLineCommentTrivia",
                                                                "text": "// 'private' should not be considered a member variable here."
                                                            },
                                                            {
                                                                "kind": "NewLineTrivia",
                                                                "text": "\r\n"
                                                            },
                                                            {
                                                                "kind": "WhitespaceTrivia",
                                                                "text": "    "
                                                            }
                                                        ]
                                                    },
                                                    "openBracketToken": {
                                                        "kind": "OpenBracketToken",
                                                        "fullStart": 124,
                                                        "fullEnd": 125,
                                                        "start": 124,
                                                        "end": 125,
                                                        "fullWidth": 1,
                                                        "width": 1,
                                                        "text": "[",
                                                        "value": "[",
                                                        "valueText": "["
                                                    },
                                                    "argumentExpression": {
                                                        "kind": "IdentifierName",
                                                        "fullStart": 125,
                                                        "fullEnd": 128,
                                                        "start": 125,
                                                        "end": 128,
                                                        "fullWidth": 3,
                                                        "width": 3,
                                                        "text": "key",
                                                        "value": "key",
                                                        "valueText": "key"
                                                    },
                                                    "closeBracketToken": {
                                                        "kind": "CloseBracketToken",
                                                        "fullStart": 128,
                                                        "fullEnd": 130,
                                                        "start": 128,
                                                        "end": 129,
                                                        "fullWidth": 2,
                                                        "width": 1,
                                                        "text": "]",
                                                        "value": "]",
                                                        "valueText": "]",
                                                        "hasTrailingTrivia": true,
                                                        "trailingTrivia": [
                                                            {
                                                                "kind": "WhitespaceTrivia",
                                                                "text": " "
                                                            }
                                                        ]
                                                    }
                                                },
                                                "operatorToken": {
                                                    "kind": "EqualsToken",
                                                    "fullStart": 130,
                                                    "fullEnd": 132,
                                                    "start": 130,
                                                    "end": 131,
                                                    "fullWidth": 2,
                                                    "width": 1,
                                                    "text": "=",
                                                    "value": "=",
                                                    "valueText": "=",
                                                    "hasTrailingTrivia": true,
                                                    "trailingTrivia": [
                                                        {
                                                            "kind": "WhitespaceTrivia",
                                                            "text": " "
                                                        }
                                                    ]
                                                },
                                                "right": {
                                                    "kind": "IdentifierName",
                                                    "fullStart": 132,
                                                    "fullEnd": 137,
                                                    "start": 132,
                                                    "end": 137,
                                                    "fullWidth": 5,
                                                    "width": 5,
                                                    "text": "value",
                                                    "value": "value",
                                                    "valueText": "value"
                                                }
                                            },
                                            "semicolonToken": {
                                                "kind": "SemicolonToken",
                                                "fullStart": 137,
                                                "fullEnd": 139,
                                                "start": 137,
                                                "end": 138,
                                                "fullWidth": 2,
                                                "width": 1,
                                                "text": ";",
                                                "value": ";",
                                                "valueText": ";",
                                                "hasTrailingTrivia": true,
                                                "hasTrailingNewLine": true,
                                                "trailingTrivia": [
                                                    {
                                                        "kind": "NewLineTrivia",
                                                        "text": "\n"
                                                    }
                                                ]
                                            }
                                        }
                                    ],
                                    "closeBraceToken": {
                                        "kind": "CloseBraceToken",
                                        "fullStart": 139,
                                        "fullEnd": 145,
                                        "start": 143,
                                        "end": 144,
                                        "fullWidth": 6,
                                        "width": 1,
                                        "text": "}",
                                        "value": "}",
                                        "valueText": "}",
                                        "hasLeadingTrivia": true,
                                        "hasLeadingNewLine": true,
                                        "hasTrailingTrivia": true,
                                        "hasTrailingNewLine": true,
                                        "leadingTrivia": [
                                            {
                                                "kind": "NewLineTrivia",
                                                "text": "\r\n"
                                            },
                                            {
                                                "kind": "WhitespaceTrivia",
                                                "text": "  "
                                            }
                                        ],
                                        "trailingTrivia": [
                                            {
                                                "kind": "NewLineTrivia",
                                                "text": "\n"
                                            }
                                        ]
                                    }
                                }
                            }
                        }
                    ],
                    "closeBraceToken": {
                        "kind": "CloseBraceToken",
                        "fullStart": 145,
                        "fullEnd": 148,
                        "start": 147,
                        "end": 148,
                        "fullWidth": 3,
                        "width": 1,
                        "text": "}",
                        "value": "}",
                        "valueText": "}",
                        "hasLeadingTrivia": true,
                        "hasLeadingNewLine": true,
                        "leadingTrivia": [
                            {
                                "kind": "NewLineTrivia",
                                "text": "\r\n"
                            }
                        ]
                    }
                },
                "semicolonToken": {
                    "kind": "SemicolonToken",
                    "fullStart": 148,
                    "fullEnd": 149,
                    "start": 148,
                    "end": 149,
                    "fullWidth": 1,
                    "width": 1,
                    "text": ";",
                    "value": ";",
                    "valueText": ";"
                }
            }
        ],
        "endOfFileToken": {
            "kind": "EndOfFileToken",
            "fullStart": 149,
            "fullEnd": 149,
            "start": 149,
            "end": 149,
            "fullWidth": 0,
            "width": 0,
            "text": ""
        }
    },
    "lineMap": {
        "lineStarts": [
            0,
            9,
            11,
            44,
            46,
            113,
            139,
            141,
            145,
            147
        ],
        "length": 149
    }
}<|MERGE_RESOLUTION|>--- conflicted
+++ resolved
@@ -188,11 +188,8 @@
                                                 "start": 30,
                                                 "end": 33,
                                                 "fullWidth": 3,
-<<<<<<< HEAD
                                                 "width": 3,
-=======
                                                 "modifiers": [],
->>>>>>> e3c38734
                                                 "identifier": {
                                                     "kind": "IdentifierName",
                                                     "fullStart": 30,
@@ -232,11 +229,8 @@
                                                 "start": 35,
                                                 "end": 40,
                                                 "fullWidth": 5,
-<<<<<<< HEAD
                                                 "width": 5,
-=======
                                                 "modifiers": [],
->>>>>>> e3c38734
                                                 "identifier": {
                                                     "kind": "IdentifierName",
                                                     "fullStart": 35,
