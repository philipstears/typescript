{
    "isDeclaration": false,
    "languageVersion": "EcmaScript5",
    "parseOptions": {
        "allowAutomaticSemicolonInsertion": true
    },
    "diagnostics": [
        {
            "start": 52,
            "length": 1,
            "diagnosticCode": "'{0}' expected.",
            "arguments": [
                ";"
            ]
        }
    ],
    "sourceUnit": {
        "kind": "SourceUnit",
        "fullStart": 0,
        "fullEnd": 107,
        "start": 0,
        "end": 107,
        "fullWidth": 107,
        "width": 107,
        "isIncrementallyUnusable": true,
        "moduleElements": [
            {
                "kind": "VariableStatement",
                "fullStart": 0,
                "fullEnd": 107,
                "start": 0,
                "end": 105,
                "fullWidth": 107,
                "width": 105,
                "modifiers": [],
                "variableDeclaration": {
                    "kind": "VariableDeclaration",
                    "fullStart": 0,
                    "fullEnd": 104,
                    "start": 0,
                    "end": 104,
                    "fullWidth": 104,
                    "width": 104,
                    "varKeyword": {
                        "kind": "VarKeyword",
                        "fullStart": 0,
                        "fullEnd": 4,
                        "start": 0,
                        "end": 3,
                        "fullWidth": 4,
                        "width": 3,
                        "text": "var",
                        "value": "var",
                        "valueText": "var",
                        "hasTrailingTrivia": true,
                        "trailingTrivia": [
                            {
                                "kind": "WhitespaceTrivia",
                                "text": " "
                            }
                        ]
                    },
                    "variableDeclarators": [
                        {
                            "kind": "VariableDeclarator",
                            "fullStart": 4,
                            "fullEnd": 104,
                            "start": 4,
                            "end": 104,
                            "fullWidth": 100,
<<<<<<< HEAD
                            "width": 100,
                            "identifier": {
=======
                            "propertyName": {
>>>>>>> 85e84683
                                "kind": "IdentifierName",
                                "fullStart": 4,
                                "fullEnd": 6,
                                "start": 4,
                                "end": 5,
                                "fullWidth": 2,
                                "width": 1,
                                "text": "s",
                                "value": "s",
                                "valueText": "s",
                                "hasTrailingTrivia": true,
                                "trailingTrivia": [
                                    {
                                        "kind": "WhitespaceTrivia",
                                        "text": " "
                                    }
                                ]
                            },
                            "equalsValueClause": {
                                "kind": "EqualsValueClause",
                                "fullStart": 6,
                                "fullEnd": 104,
                                "start": 6,
                                "end": 104,
                                "fullWidth": 98,
                                "width": 98,
                                "equalsToken": {
                                    "kind": "EqualsToken",
                                    "fullStart": 6,
                                    "fullEnd": 8,
                                    "start": 6,
                                    "end": 7,
                                    "fullWidth": 2,
                                    "width": 1,
                                    "text": "=",
                                    "value": "=",
                                    "valueText": "=",
                                    "hasTrailingTrivia": true,
                                    "trailingTrivia": [
                                        {
                                            "kind": "WhitespaceTrivia",
                                            "text": " "
                                        }
                                    ]
                                },
                                "value": {
                                    "kind": "InvocationExpression",
                                    "fullStart": 8,
                                    "fullEnd": 104,
                                    "start": 8,
                                    "end": 104,
                                    "fullWidth": 96,
                                    "width": 96,
                                    "expression": {
                                        "kind": "MemberAccessExpression",
                                        "fullStart": 8,
                                        "fullEnd": 16,
                                        "start": 8,
                                        "end": 16,
                                        "fullWidth": 8,
                                        "width": 8,
                                        "expression": {
                                            "kind": "IdentifierName",
                                            "fullStart": 8,
                                            "fullEnd": 9,
                                            "start": 8,
                                            "end": 9,
                                            "fullWidth": 1,
                                            "width": 1,
                                            "text": "$",
                                            "value": "$",
                                            "valueText": "$"
                                        },
                                        "dotToken": {
                                            "kind": "DotToken",
                                            "fullStart": 9,
                                            "fullEnd": 10,
                                            "start": 9,
                                            "end": 10,
                                            "fullWidth": 1,
                                            "width": 1,
                                            "text": ".",
                                            "value": ".",
                                            "valueText": "."
                                        },
                                        "name": {
                                            "kind": "IdentifierName",
                                            "fullStart": 10,
                                            "fullEnd": 16,
                                            "start": 10,
                                            "end": 16,
                                            "fullWidth": 6,
                                            "width": 6,
                                            "text": "extend",
                                            "value": "extend",
                                            "valueText": "extend"
                                        }
                                    },
                                    "argumentList": {
                                        "kind": "ArgumentList",
                                        "fullStart": 16,
                                        "fullEnd": 104,
                                        "start": 16,
                                        "end": 104,
                                        "fullWidth": 88,
                                        "width": 88,
                                        "typeArgumentList": {
                                            "kind": "TypeArgumentList",
                                            "fullStart": 16,
                                            "fullEnd": 70,
                                            "start": 16,
                                            "end": 70,
                                            "fullWidth": 54,
                                            "width": 54,
                                            "lessThanToken": {
                                                "kind": "LessThanToken",
                                                "fullStart": 16,
                                                "fullEnd": 18,
                                                "start": 16,
                                                "end": 17,
                                                "fullWidth": 2,
                                                "width": 1,
                                                "text": "<",
                                                "value": "<",
                                                "valueText": "<",
                                                "hasTrailingTrivia": true,
                                                "trailingTrivia": [
                                                    {
                                                        "kind": "WhitespaceTrivia",
                                                        "text": " "
                                                    }
                                                ]
                                            },
                                            "typeArguments": [
                                                {
                                                    "kind": "ObjectType",
                                                    "fullStart": 18,
                                                    "fullEnd": 35,
                                                    "start": 18,
                                                    "end": 35,
                                                    "fullWidth": 17,
                                                    "width": 17,
                                                    "openBraceToken": {
                                                        "kind": "OpenBraceToken",
                                                        "fullStart": 18,
                                                        "fullEnd": 20,
                                                        "start": 18,
                                                        "end": 19,
                                                        "fullWidth": 2,
                                                        "width": 1,
                                                        "text": "{",
                                                        "value": "{",
                                                        "valueText": "{",
                                                        "hasTrailingTrivia": true,
                                                        "trailingTrivia": [
                                                            {
                                                                "kind": "WhitespaceTrivia",
                                                                "text": " "
                                                            }
                                                        ]
                                                    },
                                                    "typeMembers": [
                                                        {
                                                            "kind": "PropertySignature",
                                                            "fullStart": 20,
                                                            "fullEnd": 34,
                                                            "start": 20,
                                                            "end": 33,
                                                            "fullWidth": 14,
                                                            "width": 13,
                                                            "propertyName": {
                                                                "kind": "IdentifierName",
                                                                "fullStart": 20,
                                                                "fullEnd": 28,
                                                                "start": 20,
                                                                "end": 28,
                                                                "fullWidth": 8,
                                                                "width": 8,
                                                                "text": "workItem",
                                                                "value": "workItem",
                                                                "valueText": "workItem"
                                                            },
                                                            "typeAnnotation": {
                                                                "kind": "TypeAnnotation",
                                                                "fullStart": 28,
                                                                "fullEnd": 34,
                                                                "start": 28,
                                                                "end": 33,
                                                                "fullWidth": 6,
                                                                "width": 5,
                                                                "colonToken": {
                                                                    "kind": "ColonToken",
                                                                    "fullStart": 28,
                                                                    "fullEnd": 30,
                                                                    "start": 28,
                                                                    "end": 29,
                                                                    "fullWidth": 2,
                                                                    "width": 1,
                                                                    "text": ":",
                                                                    "value": ":",
                                                                    "valueText": ":",
                                                                    "hasTrailingTrivia": true,
                                                                    "trailingTrivia": [
                                                                        {
                                                                            "kind": "WhitespaceTrivia",
                                                                            "text": " "
                                                                        }
                                                                    ]
                                                                },
                                                                "type": {
                                                                    "kind": "AnyKeyword",
                                                                    "fullStart": 30,
                                                                    "fullEnd": 34,
                                                                    "start": 30,
                                                                    "end": 33,
                                                                    "fullWidth": 4,
                                                                    "width": 3,
                                                                    "text": "any",
                                                                    "value": "any",
                                                                    "valueText": "any",
                                                                    "hasTrailingTrivia": true,
                                                                    "trailingTrivia": [
                                                                        {
                                                                            "kind": "WhitespaceTrivia",
                                                                            "text": " "
                                                                        }
                                                                    ]
                                                                }
                                                            }
                                                        }
                                                    ],
                                                    "closeBraceToken": {
                                                        "kind": "CloseBraceToken",
                                                        "fullStart": 34,
                                                        "fullEnd": 35,
                                                        "start": 34,
                                                        "end": 35,
                                                        "fullWidth": 1,
                                                        "width": 1,
                                                        "text": "}",
                                                        "value": "}",
                                                        "valueText": "}"
                                                    }
                                                },
                                                {
                                                    "kind": "CommaToken",
                                                    "fullStart": 35,
                                                    "fullEnd": 37,
                                                    "start": 35,
                                                    "end": 36,
                                                    "fullWidth": 2,
                                                    "width": 1,
                                                    "text": ",",
                                                    "value": ",",
                                                    "valueText": ",",
                                                    "hasTrailingTrivia": true,
                                                    "trailingTrivia": [
                                                        {
                                                            "kind": "WhitespaceTrivia",
                                                            "text": " "
                                                        }
                                                    ]
                                                },
                                                {
                                                    "kind": "ObjectType",
                                                    "fullStart": 37,
                                                    "fullEnd": 69,
                                                    "start": 37,
                                                    "end": 69,
                                                    "fullWidth": 32,
                                                    "width": 32,
                                                    "openBraceToken": {
                                                        "kind": "OpenBraceToken",
                                                        "fullStart": 37,
                                                        "fullEnd": 39,
                                                        "start": 37,
                                                        "end": 38,
                                                        "fullWidth": 2,
                                                        "width": 1,
                                                        "text": "{",
                                                        "value": "{",
                                                        "valueText": "{",
                                                        "hasTrailingTrivia": true,
                                                        "trailingTrivia": [
                                                            {
                                                                "kind": "WhitespaceTrivia",
                                                                "text": " "
                                                            }
                                                        ]
                                                    },
                                                    "typeMembers": [
                                                        {
                                                            "kind": "PropertySignature",
                                                            "fullStart": 39,
                                                            "fullEnd": 52,
                                                            "start": 39,
                                                            "end": 52,
                                                            "fullWidth": 13,
                                                            "width": 13,
                                                            "propertyName": {
                                                                "kind": "IdentifierName",
                                                                "fullStart": 39,
                                                                "fullEnd": 47,
                                                                "start": 39,
                                                                "end": 47,
                                                                "fullWidth": 8,
                                                                "width": 8,
                                                                "text": "workItem",
                                                                "value": "workItem",
                                                                "valueText": "workItem"
                                                            },
                                                            "typeAnnotation": {
                                                                "kind": "TypeAnnotation",
                                                                "fullStart": 47,
                                                                "fullEnd": 52,
                                                                "start": 47,
                                                                "end": 52,
                                                                "fullWidth": 5,
                                                                "width": 5,
                                                                "colonToken": {
                                                                    "kind": "ColonToken",
                                                                    "fullStart": 47,
                                                                    "fullEnd": 49,
                                                                    "start": 47,
                                                                    "end": 48,
                                                                    "fullWidth": 2,
                                                                    "width": 1,
                                                                    "text": ":",
                                                                    "value": ":",
                                                                    "valueText": ":",
                                                                    "hasTrailingTrivia": true,
                                                                    "trailingTrivia": [
                                                                        {
                                                                            "kind": "WhitespaceTrivia",
                                                                            "text": " "
                                                                        }
                                                                    ]
                                                                },
                                                                "type": {
                                                                    "kind": "AnyKeyword",
                                                                    "fullStart": 49,
                                                                    "fullEnd": 52,
                                                                    "start": 49,
                                                                    "end": 52,
                                                                    "fullWidth": 3,
                                                                    "width": 3,
                                                                    "text": "any",
                                                                    "value": "any",
                                                                    "valueText": "any"
                                                                }
                                                            }
                                                        },
                                                        {
                                                            "kind": "CommaToken",
                                                            "fullStart": 52,
                                                            "fullEnd": 54,
                                                            "start": 52,
                                                            "end": 53,
                                                            "fullWidth": 2,
                                                            "width": 1,
                                                            "text": ",",
                                                            "value": ",",
                                                            "valueText": ",",
                                                            "hasTrailingTrivia": true,
                                                            "trailingTrivia": [
                                                                {
                                                                    "kind": "WhitespaceTrivia",
                                                                    "text": " "
                                                                }
                                                            ]
                                                        },
                                                        {
                                                            "kind": "PropertySignature",
                                                            "fullStart": 54,
                                                            "fullEnd": 68,
                                                            "start": 54,
                                                            "end": 67,
                                                            "fullWidth": 14,
                                                            "width": 13,
                                                            "propertyName": {
                                                                "kind": "IdentifierName",
                                                                "fullStart": 54,
                                                                "fullEnd": 59,
                                                                "start": 54,
                                                                "end": 59,
                                                                "fullWidth": 5,
                                                                "width": 5,
                                                                "text": "width",
                                                                "value": "width",
                                                                "valueText": "width"
                                                            },
                                                            "typeAnnotation": {
                                                                "kind": "TypeAnnotation",
                                                                "fullStart": 59,
                                                                "fullEnd": 68,
                                                                "start": 59,
                                                                "end": 67,
                                                                "fullWidth": 9,
                                                                "width": 8,
                                                                "colonToken": {
                                                                    "kind": "ColonToken",
                                                                    "fullStart": 59,
                                                                    "fullEnd": 61,
                                                                    "start": 59,
                                                                    "end": 60,
                                                                    "fullWidth": 2,
                                                                    "width": 1,
                                                                    "text": ":",
                                                                    "value": ":",
                                                                    "valueText": ":",
                                                                    "hasTrailingTrivia": true,
                                                                    "trailingTrivia": [
                                                                        {
                                                                            "kind": "WhitespaceTrivia",
                                                                            "text": " "
                                                                        }
                                                                    ]
                                                                },
                                                                "type": {
                                                                    "kind": "StringKeyword",
                                                                    "fullStart": 61,
                                                                    "fullEnd": 68,
                                                                    "start": 61,
                                                                    "end": 67,
                                                                    "fullWidth": 7,
                                                                    "width": 6,
                                                                    "text": "string",
                                                                    "value": "string",
                                                                    "valueText": "string",
                                                                    "hasTrailingTrivia": true,
                                                                    "trailingTrivia": [
                                                                        {
                                                                            "kind": "WhitespaceTrivia",
                                                                            "text": " "
                                                                        }
                                                                    ]
                                                                }
                                                            }
                                                        }
                                                    ],
                                                    "closeBraceToken": {
                                                        "kind": "CloseBraceToken",
                                                        "fullStart": 68,
                                                        "fullEnd": 69,
                                                        "start": 68,
                                                        "end": 69,
                                                        "fullWidth": 1,
                                                        "width": 1,
                                                        "text": "}",
                                                        "value": "}",
                                                        "valueText": "}"
                                                    }
                                                }
                                            ],
                                            "greaterThanToken": {
                                                "kind": "GreaterThanToken",
                                                "fullStart": 69,
                                                "fullEnd": 70,
                                                "start": 69,
                                                "end": 70,
                                                "fullWidth": 1,
                                                "width": 1,
                                                "text": ">",
                                                "value": ">",
                                                "valueText": ">"
                                            }
                                        },
                                        "openParenToken": {
                                            "kind": "OpenParenToken",
                                            "fullStart": 70,
                                            "fullEnd": 71,
                                            "start": 70,
                                            "end": 71,
                                            "fullWidth": 1,
                                            "width": 1,
                                            "text": "(",
                                            "value": "(",
                                            "valueText": "("
                                        },
                                        "arguments": [
                                            {
                                                "kind": "ObjectLiteralExpression",
                                                "fullStart": 71,
                                                "fullEnd": 99,
                                                "start": 71,
                                                "end": 99,
                                                "fullWidth": 28,
                                                "width": 28,
                                                "openBraceToken": {
                                                    "kind": "OpenBraceToken",
                                                    "fullStart": 71,
                                                    "fullEnd": 73,
                                                    "start": 71,
                                                    "end": 72,
                                                    "fullWidth": 2,
                                                    "width": 1,
                                                    "text": "{",
                                                    "value": "{",
                                                    "valueText": "{",
                                                    "hasTrailingTrivia": true,
                                                    "trailingTrivia": [
                                                        {
                                                            "kind": "WhitespaceTrivia",
                                                            "text": " "
                                                        }
                                                    ]
                                                },
                                                "propertyAssignments": [
                                                    {
                                                        "kind": "SimplePropertyAssignment",
                                                        "fullStart": 73,
                                                        "fullEnd": 98,
                                                        "start": 73,
                                                        "end": 97,
                                                        "fullWidth": 25,
                                                        "width": 24,
                                                        "propertyName": {
                                                            "kind": "IdentifierName",
                                                            "fullStart": 73,
                                                            "fullEnd": 81,
                                                            "start": 73,
                                                            "end": 81,
                                                            "fullWidth": 8,
                                                            "width": 8,
                                                            "text": "workItem",
                                                            "value": "workItem",
                                                            "valueText": "workItem"
                                                        },
                                                        "colonToken": {
                                                            "kind": "ColonToken",
                                                            "fullStart": 81,
                                                            "fullEnd": 83,
                                                            "start": 81,
                                                            "end": 82,
                                                            "fullWidth": 2,
                                                            "width": 1,
                                                            "text": ":",
                                                            "value": ":",
                                                            "valueText": ":",
                                                            "hasTrailingTrivia": true,
                                                            "trailingTrivia": [
                                                                {
                                                                    "kind": "WhitespaceTrivia",
                                                                    "text": " "
                                                                }
                                                            ]
                                                        },
                                                        "expression": {
                                                            "kind": "MemberAccessExpression",
                                                            "fullStart": 83,
                                                            "fullEnd": 98,
                                                            "start": 83,
                                                            "end": 97,
                                                            "fullWidth": 15,
                                                            "width": 14,
                                                            "expression": {
                                                                "kind": "ThisKeyword",
                                                                "fullStart": 83,
                                                                "fullEnd": 87,
                                                                "start": 83,
                                                                "end": 87,
                                                                "fullWidth": 4,
                                                                "width": 4,
                                                                "text": "this",
                                                                "value": "this",
                                                                "valueText": "this"
                                                            },
                                                            "dotToken": {
                                                                "kind": "DotToken",
                                                                "fullStart": 87,
                                                                "fullEnd": 88,
                                                                "start": 87,
                                                                "end": 88,
                                                                "fullWidth": 1,
                                                                "width": 1,
                                                                "text": ".",
                                                                "value": ".",
                                                                "valueText": "."
                                                            },
                                                            "name": {
                                                                "kind": "IdentifierName",
                                                                "fullStart": 88,
                                                                "fullEnd": 98,
                                                                "start": 88,
                                                                "end": 97,
                                                                "fullWidth": 10,
                                                                "width": 9,
                                                                "text": "_workItem",
                                                                "value": "_workItem",
                                                                "valueText": "_workItem",
                                                                "hasTrailingTrivia": true,
                                                                "trailingTrivia": [
                                                                    {
                                                                        "kind": "WhitespaceTrivia",
                                                                        "text": " "
                                                                    }
                                                                ]
                                                            }
                                                        }
                                                    }
                                                ],
                                                "closeBraceToken": {
                                                    "kind": "CloseBraceToken",
                                                    "fullStart": 98,
                                                    "fullEnd": 99,
                                                    "start": 98,
                                                    "end": 99,
                                                    "fullWidth": 1,
                                                    "width": 1,
                                                    "text": "}",
                                                    "value": "}",
                                                    "valueText": "}"
                                                }
                                            },
                                            {
                                                "kind": "CommaToken",
                                                "fullStart": 99,
                                                "fullEnd": 101,
                                                "start": 99,
                                                "end": 100,
                                                "fullWidth": 2,
                                                "width": 1,
                                                "text": ",",
                                                "value": ",",
                                                "valueText": ",",
                                                "hasTrailingTrivia": true,
                                                "trailingTrivia": [
                                                    {
                                                        "kind": "WhitespaceTrivia",
                                                        "text": " "
                                                    }
                                                ]
                                            },
                                            {
                                                "kind": "ObjectLiteralExpression",
                                                "fullStart": 101,
                                                "fullEnd": 103,
                                                "start": 101,
                                                "end": 103,
                                                "fullWidth": 2,
                                                "width": 2,
                                                "openBraceToken": {
                                                    "kind": "OpenBraceToken",
                                                    "fullStart": 101,
                                                    "fullEnd": 102,
                                                    "start": 101,
                                                    "end": 102,
                                                    "fullWidth": 1,
                                                    "width": 1,
                                                    "text": "{",
                                                    "value": "{",
                                                    "valueText": "{"
                                                },
                                                "propertyAssignments": [],
                                                "closeBraceToken": {
                                                    "kind": "CloseBraceToken",
                                                    "fullStart": 102,
                                                    "fullEnd": 103,
                                                    "start": 102,
                                                    "end": 103,
                                                    "fullWidth": 1,
                                                    "width": 1,
                                                    "text": "}",
                                                    "value": "}",
                                                    "valueText": "}"
                                                }
                                            }
                                        ],
                                        "closeParenToken": {
                                            "kind": "CloseParenToken",
                                            "fullStart": 103,
                                            "fullEnd": 104,
                                            "start": 103,
                                            "end": 104,
                                            "fullWidth": 1,
                                            "width": 1,
                                            "text": ")",
                                            "value": ")",
                                            "valueText": ")"
                                        }
                                    }
                                }
                            }
                        }
                    ]
                },
                "semicolonToken": {
                    "kind": "SemicolonToken",
                    "fullStart": 104,
                    "fullEnd": 107,
                    "start": 104,
                    "end": 105,
                    "fullWidth": 3,
                    "width": 1,
                    "text": ";",
                    "value": ";",
                    "valueText": ";",
                    "hasTrailingTrivia": true,
                    "hasTrailingNewLine": true,
                    "trailingTrivia": [
                        {
                            "kind": "NewLineTrivia",
                            "text": "\r\n"
                        }
                    ]
                }
            }
        ],
        "endOfFileToken": {
            "kind": "EndOfFileToken",
            "fullStart": 107,
            "fullEnd": 107,
            "start": 107,
            "end": 107,
            "fullWidth": 0,
            "width": 0,
            "text": ""
        }
    },
    "lineMap": {
        "lineStarts": [
            0,
            107
        ],
        "length": 107
    }
}<|MERGE_RESOLUTION|>--- conflicted
+++ resolved
@@ -68,12 +68,8 @@
                             "start": 4,
                             "end": 104,
                             "fullWidth": 100,
-<<<<<<< HEAD
                             "width": 100,
-                            "identifier": {
-=======
                             "propertyName": {
->>>>>>> 85e84683
                                 "kind": "IdentifierName",
                                 "fullStart": 4,
                                 "fullEnd": 6,
