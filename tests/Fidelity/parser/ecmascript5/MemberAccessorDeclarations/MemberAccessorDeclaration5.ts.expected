{
    "isDeclaration": false,
    "languageVersion": "EcmaScript5",
    "parseOptions": {
        "allowAutomaticSemicolonInsertion": true
    },
    "sourceUnit": {
        "kind": "SourceUnit",
        "fullStart": 0,
        "fullEnd": 30,
        "start": 0,
        "end": 30,
        "fullWidth": 30,
        "width": 30,
        "isIncrementallyUnusable": true,
        "moduleElements": [
            {
                "kind": "ClassDeclaration",
                "fullStart": 0,
                "fullEnd": 30,
                "start": 0,
                "end": 30,
                "fullWidth": 30,
                "width": 30,
                "modifiers": [],
                "classKeyword": {
                    "kind": "ClassKeyword",
                    "fullStart": 0,
                    "fullEnd": 6,
                    "start": 0,
                    "end": 5,
                    "fullWidth": 6,
                    "width": 5,
                    "text": "class",
                    "value": "class",
                    "valueText": "class",
                    "hasTrailingTrivia": true,
                    "trailingTrivia": [
                        {
                            "kind": "WhitespaceTrivia",
                            "text": " "
                        }
                    ]
                },
                "identifier": {
                    "kind": "IdentifierName",
                    "fullStart": 6,
                    "fullEnd": 8,
                    "start": 6,
                    "end": 7,
                    "fullWidth": 2,
                    "width": 1,
                    "text": "C",
                    "value": "C",
                    "valueText": "C",
                    "hasTrailingTrivia": true,
                    "trailingTrivia": [
                        {
                            "kind": "WhitespaceTrivia",
                            "text": " "
                        }
                    ]
                },
                "openBraceToken": {
                    "kind": "OpenBraceToken",
                    "fullStart": 8,
                    "fullEnd": 11,
                    "start": 8,
                    "end": 9,
                    "fullWidth": 3,
                    "width": 1,
                    "text": "{",
                    "value": "{",
                    "valueText": "{",
                    "hasTrailingTrivia": true,
                    "hasTrailingNewLine": true,
                    "trailingTrivia": [
                        {
                            "kind": "NewLineTrivia",
                            "text": "\r\n"
                        }
                    ]
                },
                "classElements": [
                    {
                        "kind": "SetAccessor",
                        "fullStart": 11,
                        "fullEnd": 29,
                        "start": 13,
                        "end": 27,
                        "fullWidth": 18,
                        "width": 14,
                        "modifiers": [],
                        "setKeyword": {
                            "kind": "SetKeyword",
                            "fullStart": 11,
                            "fullEnd": 17,
                            "start": 13,
                            "end": 16,
                            "fullWidth": 6,
                            "width": 3,
                            "text": "set",
                            "value": "set",
                            "valueText": "set",
                            "hasLeadingTrivia": true,
                            "hasTrailingTrivia": true,
                            "leadingTrivia": [
                                {
                                    "kind": "WhitespaceTrivia",
                                    "text": "  "
                                }
                            ],
                            "trailingTrivia": [
                                {
                                    "kind": "WhitespaceTrivia",
                                    "text": " "
                                }
                            ]
                        },
                        "propertyName": {
                            "kind": "StringLiteral",
                            "fullStart": 17,
                            "fullEnd": 20,
                            "start": 17,
                            "end": 20,
                            "fullWidth": 3,
                            "width": 3,
                            "text": "\"a\"",
                            "value": "a",
                            "valueText": "a"
                        },
                        "parameterList": {
                            "kind": "ParameterList",
                            "fullStart": 20,
                            "fullEnd": 24,
                            "start": 20,
                            "end": 23,
                            "fullWidth": 4,
                            "width": 3,
                            "openParenToken": {
                                "kind": "OpenParenToken",
                                "fullStart": 20,
                                "fullEnd": 21,
                                "start": 20,
                                "end": 21,
                                "fullWidth": 1,
                                "width": 1,
                                "text": "(",
                                "value": "(",
                                "valueText": "("
                            },
                            "parameters": [
                                {
                                    "kind": "Parameter",
                                    "fullStart": 21,
                                    "fullEnd": 22,
                                    "start": 21,
                                    "end": 22,
                                    "fullWidth": 1,
<<<<<<< HEAD
                                    "width": 1,
=======
                                    "modifiers": [],
>>>>>>> e3c38734
                                    "identifier": {
                                        "kind": "IdentifierName",
                                        "fullStart": 21,
                                        "fullEnd": 22,
                                        "start": 21,
                                        "end": 22,
                                        "fullWidth": 1,
                                        "width": 1,
                                        "text": "i",
                                        "value": "i",
                                        "valueText": "i"
                                    }
                                }
                            ],
                            "closeParenToken": {
                                "kind": "CloseParenToken",
                                "fullStart": 22,
                                "fullEnd": 24,
                                "start": 22,
                                "end": 23,
                                "fullWidth": 2,
                                "width": 1,
                                "text": ")",
                                "value": ")",
                                "valueText": ")",
                                "hasTrailingTrivia": true,
                                "trailingTrivia": [
                                    {
                                        "kind": "WhitespaceTrivia",
                                        "text": " "
                                    }
                                ]
                            }
                        },
                        "block": {
                            "kind": "Block",
                            "fullStart": 24,
                            "fullEnd": 29,
                            "start": 24,
                            "end": 27,
                            "fullWidth": 5,
                            "width": 3,
                            "openBraceToken": {
                                "kind": "OpenBraceToken",
                                "fullStart": 24,
                                "fullEnd": 26,
                                "start": 24,
                                "end": 25,
                                "fullWidth": 2,
                                "width": 1,
                                "text": "{",
                                "value": "{",
                                "valueText": "{",
                                "hasTrailingTrivia": true,
                                "trailingTrivia": [
                                    {
                                        "kind": "WhitespaceTrivia",
                                        "text": " "
                                    }
                                ]
                            },
                            "statements": [],
                            "closeBraceToken": {
                                "kind": "CloseBraceToken",
                                "fullStart": 26,
                                "fullEnd": 29,
                                "start": 26,
                                "end": 27,
                                "fullWidth": 3,
                                "width": 1,
                                "text": "}",
                                "value": "}",
                                "valueText": "}",
                                "hasTrailingTrivia": true,
                                "hasTrailingNewLine": true,
                                "trailingTrivia": [
                                    {
                                        "kind": "NewLineTrivia",
                                        "text": "\r\n"
                                    }
                                ]
                            }
                        }
                    }
                ],
                "closeBraceToken": {
                    "kind": "CloseBraceToken",
                    "fullStart": 29,
                    "fullEnd": 30,
                    "start": 29,
                    "end": 30,
                    "fullWidth": 1,
                    "width": 1,
                    "text": "}",
                    "value": "}",
                    "valueText": "}"
                }
            }
        ],
        "endOfFileToken": {
            "kind": "EndOfFileToken",
            "fullStart": 30,
            "fullEnd": 30,
            "start": 30,
            "end": 30,
            "fullWidth": 0,
            "width": 0,
            "text": ""
        }
    },
    "lineMap": {
        "lineStarts": [
            0,
            11,
            29
        ],
        "length": 30
    }
}<|MERGE_RESOLUTION|>--- conflicted
+++ resolved
@@ -157,11 +157,8 @@
                                     "start": 21,
                                     "end": 22,
                                     "fullWidth": 1,
-<<<<<<< HEAD
                                     "width": 1,
-=======
                                     "modifiers": [],
->>>>>>> e3c38734
                                     "identifier": {
                                         "kind": "IdentifierName",
                                         "fullStart": 21,
