--- conflicted
+++ resolved
@@ -164,11 +164,8 @@
                                     "start": 22,
                                     "end": 32,
                                     "fullWidth": 10,
-<<<<<<< HEAD
                                     "width": 10,
-=======
                                     "modifiers": [],
->>>>>>> e3c38734
                                     "identifier": {
                                         "kind": "IdentifierName",
                                         "fullStart": 22,
