--- conflicted
+++ resolved
@@ -164,33 +164,16 @@
                                     "start": 22,
                                     "end": 38,
                                     "fullWidth": 16,
-<<<<<<< HEAD
                                     "width": 16,
-                                    "publicOrPrivateKeyword": {
-                                        "kind": "PublicKeyword",
-                                        "fullStart": 22,
-                                        "fullEnd": 29,
-                                        "start": 22,
-                                        "end": 28,
-                                        "fullWidth": 7,
-                                        "width": 6,
-                                        "text": "public",
-                                        "value": "public",
-                                        "valueText": "public",
-                                        "hasTrailingTrivia": true,
-                                        "trailingTrivia": [
-                                            {
-                                                "kind": "WhitespaceTrivia",
-                                                "text": " "
-                                            }
-                                        ]
-                                    },
-=======
                                     "modifiers": [
                                         {
                                             "kind": "PublicKeyword",
+                                            "fullStart": 22,
+                                            "fullEnd": 29,
+                                            "start": 22,
+                                            "end": 28,
+                                            "fullWidth": 7,
                                             "width": 6,
-                                            "fullWidth": 7,
                                             "text": "public",
                                             "value": "public",
                                             "valueText": "public",
@@ -203,7 +186,6 @@
                                             ]
                                         }
                                     ],
->>>>>>> e3c38734
                                     "identifier": {
                                         "kind": "IdentifierName",
                                         "fullStart": 29,
