--- conflicted
+++ resolved
@@ -164,11 +164,8 @@
                                     "start": 22,
                                     "end": 31,
                                     "fullWidth": 9,
-<<<<<<< HEAD
                                     "width": 9,
-=======
                                     "modifiers": [],
->>>>>>> e3c38734
                                     "identifier": {
                                         "kind": "IdentifierName",
                                         "fullStart": 22,
@@ -248,11 +245,8 @@
                                     "start": 33,
                                     "end": 42,
                                     "fullWidth": 9,
-<<<<<<< HEAD
                                     "width": 9,
-=======
                                     "modifiers": [],
->>>>>>> e3c38734
                                     "identifier": {
                                         "kind": "IdentifierName",
                                         "fullStart": 33,
