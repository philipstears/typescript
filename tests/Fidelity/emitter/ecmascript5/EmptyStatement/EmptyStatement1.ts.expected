--- conflicted
+++ resolved
@@ -116,12 +116,8 @@
                             "start": 9,
                             "end": 14,
                             "fullWidth": 5,
-<<<<<<< HEAD
                             "width": 5,
-                            "identifier": {
-=======
                             "propertyName": {
->>>>>>> 85e84683
                                 "kind": "IdentifierName",
                                 "fullStart": 9,
                                 "fullEnd": 11,
