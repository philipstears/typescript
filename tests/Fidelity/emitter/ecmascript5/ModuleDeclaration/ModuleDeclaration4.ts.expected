{
    "fullText": [
        "var A;",
        "(function(A) {",
        "    var B;",
        "    (function(B) {",
        "        var C;",
        "        (function(C) {",
        "            // Leading trivia",
        "            var /*a*/ v /*b*/ = /*c*/ 1; // Trailing trivia",
        "        })(C||(C={}));",
        "        B.C = C;",
        "    })(B||(B={}));",
        "    A.B = B;",
        "})(A||(A={}));",
        ""
    ],
    "sourceUnit": {
        "kind": "SourceUnit",
        "fullStart": -1,
        "fullEnd": 93,
        "start": -1,
        "end": 93,
        "fullWidth": 280,
        "width": 280,
        "isIncrementallyUnusable": true,
        "moduleElements": [
            {
                "kind": "VariableStatement",
                "fullStart": -1,
                "fullEnd": 2,
                "start": -1,
                "end": 0,
                "fullWidth": 8,
                "width": 6,
                "isIncrementallyUnusable": true,
                "modifiers": [],
                "variableDeclaration": {
                    "kind": "VariableDeclaration",
                    "fullStart": -1,
                    "fullEnd": 8,
                    "start": -1,
                    "end": 8,
                    "fullWidth": 5,
                    "width": 5,
                    "isIncrementallyUnusable": true,
                    "varKeyword": {
                        "kind": "VarKeyword",
                        "fullStart": -1,
                        "fullEnd": 3,
                        "start": -1,
                        "end": 2,
                        "fullWidth": 4,
                        "width": 3,
                        "text": "var",
                        "value": "var",
                        "valueText": "var",
                        "hasTrailingTrivia": true,
                        "trailingTrivia": [
                            {
                                "kind": "WhitespaceTrivia",
                                "text": " "
                            }
                        ]
                    },
                    "variableDeclarators": [
                        {
                            "kind": "VariableDeclarator",
                            "fullStart": 7,
                            "fullEnd": 8,
                            "start": 7,
                            "end": 8,
                            "fullWidth": 1,
                            "width": 1,
                            "isIncrementallyUnusable": true,
                            "propertyName": {
                                "kind": "IdentifierName",
                                "fullStart": 7,
                                "fullEnd": 8,
                                "start": 7,
                                "end": 8,
                                "fullWidth": 1,
                                "width": 1,
                                "text": "A",
                                "value": "A",
                                "valueText": "A"
                            }
                        }
                    ]
                },
                "semicolonToken": {
                    "kind": "SemicolonToken",
                    "fullStart": -1,
                    "fullEnd": 2,
                    "start": -1,
                    "end": 0,
                    "fullWidth": 3,
                    "width": 1,
                    "text": ";",
                    "value": ";",
                    "valueText": ";",
                    "hasTrailingTrivia": true,
                    "hasTrailingNewLine": true,
                    "trailingTrivia": [
                        {
                            "kind": "NewLineTrivia",
                            "text": "\r\n"
                        }
                    ]
                }
            },
            {
                "kind": "ExpressionStatement",
                "fullStart": -1,
                "fullEnd": 2,
                "start": -1,
                "end": 0,
                "fullWidth": 272,
                "width": 270,
                "isIncrementallyUnusable": true,
                "expression": {
                    "kind": "InvocationExpression",
                    "fullStart": -1,
                    "fullEnd": 0,
                    "start": -1,
                    "end": 0,
                    "fullWidth": 269,
                    "width": 269,
                    "isIncrementallyUnusable": true,
                    "expression": {
                        "kind": "ParenthesizedExpression",
                        "fullStart": -1,
                        "fullEnd": 0,
                        "start": -1,
                        "end": 0,
                        "fullWidth": 258,
                        "width": 258,
                        "isIncrementallyUnusable": true,
                        "openParenToken": {
                            "kind": "OpenParenToken",
                            "fullStart": -1,
                            "fullEnd": 0,
                            "start": -1,
                            "end": 0,
                            "fullWidth": 1,
                            "width": 1,
                            "text": "(",
                            "value": "(",
                            "valueText": "("
                        },
                        "expression": {
                            "kind": "FunctionExpression",
                            "fullStart": -1,
                            "fullEnd": 0,
                            "start": -1,
                            "end": 0,
                            "fullWidth": 256,
                            "width": 256,
                            "isIncrementallyUnusable": true,
                            "functionKeyword": {
                                "kind": "FunctionKeyword",
                                "fullStart": -1,
                                "fullEnd": 7,
                                "start": -1,
                                "end": 7,
                                "fullWidth": 8,
                                "width": 8,
                                "text": "function",
                                "value": "function",
                                "valueText": "function"
                            },
                            "callSignature": {
                                "kind": "CallSignature",
                                "fullStart": -1,
                                "fullEnd": 1,
                                "start": -1,
                                "end": 0,
                                "fullWidth": 4,
                                "width": 3,
                                "isIncrementallyUnusable": true,
                                "parameterList": {
                                    "kind": "ParameterList",
                                    "fullStart": -1,
                                    "fullEnd": 1,
                                    "start": -1,
                                    "end": 0,
                                    "fullWidth": 4,
                                    "width": 3,
                                    "isIncrementallyUnusable": true,
                                    "openParenToken": {
                                        "kind": "OpenParenToken",
                                        "fullStart": -1,
                                        "fullEnd": 0,
                                        "start": -1,
                                        "end": 0,
                                        "fullWidth": 1,
                                        "width": 1,
                                        "text": "(",
                                        "value": "(",
                                        "valueText": "("
                                    },
                                    "parameters": [
                                        {
                                            "kind": "Parameter",
                                            "fullStart": 7,
                                            "fullEnd": 8,
                                            "start": 7,
                                            "end": 8,
                                            "fullWidth": 1,
                                            "width": 1,
                                            "isIncrementallyUnusable": true,
                                            "modifiers": [],
                                            "identifier": {
                                                "kind": "IdentifierName",
                                                "fullStart": 7,
                                                "fullEnd": 8,
                                                "start": 7,
                                                "end": 8,
                                                "fullWidth": 1,
                                                "width": 1,
                                                "text": "A",
                                                "value": "A",
                                                "valueText": "A"
                                            }
                                        }
                                    ],
                                    "closeParenToken": {
                                        "kind": "CloseParenToken",
                                        "fullStart": -1,
                                        "fullEnd": 1,
                                        "start": -1,
                                        "end": 0,
                                        "fullWidth": 2,
                                        "width": 1,
                                        "text": ")",
                                        "value": ")",
                                        "valueText": ")",
                                        "hasTrailingTrivia": true,
                                        "trailingTrivia": [
                                            {
                                                "kind": "WhitespaceTrivia",
                                                "text": " "
                                            }
                                        ]
                                    }
                                }
                            },
                            "block": {
                                "kind": "Block",
                                "fullStart": -1,
                                "fullEnd": 0,
                                "start": -1,
                                "end": 0,
                                "fullWidth": 244,
                                "width": 244,
                                "isIncrementallyUnusable": true,
                                "openBraceToken": {
                                    "kind": "OpenBraceToken",
                                    "fullStart": -1,
                                    "fullEnd": 2,
                                    "start": -1,
                                    "end": 0,
                                    "fullWidth": 3,
                                    "width": 1,
                                    "text": "{",
                                    "value": "{",
                                    "valueText": "{",
                                    "hasTrailingTrivia": true,
                                    "hasTrailingNewLine": true,
                                    "trailingTrivia": [
                                        {
                                            "kind": "NewLineTrivia",
                                            "text": "\r\n"
                                        }
                                    ]
                                },
                                "statements": [
                                    {
                                        "kind": "VariableStatement",
                                        "fullStart": -1,
                                        "fullEnd": 2,
                                        "start": 3,
                                        "end": 0,
                                        "fullWidth": 12,
                                        "width": 6,
                                        "isIncrementallyUnusable": true,
                                        "modifiers": [],
                                        "variableDeclaration": {
                                            "kind": "VariableDeclaration",
                                            "fullStart": -1,
                                            "fullEnd": 10,
                                            "start": 3,
                                            "end": 10,
                                            "fullWidth": 9,
                                            "width": 5,
                                            "isIncrementallyUnusable": true,
                                            "varKeyword": {
                                                "kind": "VarKeyword",
                                                "fullStart": -1,
                                                "fullEnd": 7,
                                                "start": 3,
                                                "end": 6,
                                                "fullWidth": 8,
                                                "width": 3,
                                                "text": "var",
                                                "value": "var",
                                                "valueText": "var",
                                                "hasLeadingTrivia": true,
                                                "hasTrailingTrivia": true,
                                                "leadingTrivia": [
                                                    {
                                                        "kind": "WhitespaceTrivia",
                                                        "text": "    "
                                                    }
                                                ],
                                                "trailingTrivia": [
                                                    {
                                                        "kind": "WhitespaceTrivia",
                                                        "text": " "
                                                    }
                                                ]
                                            },
                                            "variableDeclarators": [
                                                {
                                                    "kind": "VariableDeclarator",
                                                    "fullStart": 9,
                                                    "fullEnd": 10,
                                                    "start": 9,
                                                    "end": 10,
                                                    "fullWidth": 1,
                                                    "width": 1,
                                                    "isIncrementallyUnusable": true,
                                                    "propertyName": {
                                                        "kind": "IdentifierName",
                                                        "fullStart": 9,
                                                        "fullEnd": 10,
                                                        "start": 9,
                                                        "end": 10,
                                                        "fullWidth": 1,
                                                        "width": 1,
                                                        "text": "B",
                                                        "value": "B",
                                                        "valueText": "B"
                                                    }
                                                }
                                            ]
                                        },
                                        "semicolonToken": {
                                            "kind": "SemicolonToken",
                                            "fullStart": -1,
                                            "fullEnd": 2,
                                            "start": -1,
                                            "end": 0,
                                            "fullWidth": 3,
                                            "width": 1,
                                            "text": ";",
                                            "value": ";",
                                            "valueText": ";",
                                            "hasTrailingTrivia": true,
                                            "hasTrailingNewLine": true,
                                            "trailingTrivia": [
                                                {
                                                    "kind": "NewLineTrivia",
                                                    "text": "\r\n"
                                                }
                                            ]
                                        }
                                    },
                                    {
                                        "kind": "ExpressionStatement",
                                        "fullStart": -1,
                                        "fullEnd": 2,
                                        "start": 3,
                                        "end": 0,
                                        "fullWidth": 214,
                                        "width": 208,
                                        "isIncrementallyUnusable": true,
                                        "expression": {
                                            "kind": "InvocationExpression",
                                            "fullStart": -1,
                                            "fullEnd": 0,
                                            "start": 3,
                                            "end": 0,
                                            "fullWidth": 211,
                                            "width": 207,
                                            "isIncrementallyUnusable": true,
                                            "expression": {
                                                "kind": "ParenthesizedExpression",
                                                "fullStart": -1,
                                                "fullEnd": 0,
                                                "start": 3,
                                                "end": 0,
                                                "fullWidth": 200,
                                                "width": 196,
                                                "isIncrementallyUnusable": true,
                                                "openParenToken": {
                                                    "kind": "OpenParenToken",
                                                    "fullStart": -1,
                                                    "fullEnd": 4,
                                                    "start": 3,
                                                    "end": 4,
                                                    "fullWidth": 5,
                                                    "width": 1,
                                                    "text": "(",
                                                    "value": "(",
                                                    "valueText": "(",
                                                    "hasLeadingTrivia": true,
                                                    "leadingTrivia": [
                                                        {
                                                            "kind": "WhitespaceTrivia",
                                                            "text": "    "
                                                        }
                                                    ]
                                                },
                                                "expression": {
                                                    "kind": "FunctionExpression",
                                                    "fullStart": -1,
                                                    "fullEnd": 4,
                                                    "start": -1,
                                                    "end": 4,
                                                    "fullWidth": 194,
                                                    "width": 194,
                                                    "isIncrementallyUnusable": true,
                                                    "functionKeyword": {
                                                        "kind": "FunctionKeyword",
                                                        "fullStart": -1,
                                                        "fullEnd": 7,
                                                        "start": -1,
                                                        "end": 7,
                                                        "fullWidth": 8,
                                                        "width": 8,
                                                        "text": "function",
                                                        "value": "function",
                                                        "valueText": "function"
                                                    },
                                                    "callSignature": {
                                                        "kind": "CallSignature",
                                                        "fullStart": -1,
                                                        "fullEnd": 1,
                                                        "start": -1,
                                                        "end": 0,
                                                        "fullWidth": 4,
                                                        "width": 3,
                                                        "isIncrementallyUnusable": true,
                                                        "parameterList": {
                                                            "kind": "ParameterList",
                                                            "fullStart": -1,
                                                            "fullEnd": 1,
                                                            "start": -1,
                                                            "end": 0,
                                                            "fullWidth": 4,
                                                            "width": 3,
                                                            "isIncrementallyUnusable": true,
                                                            "openParenToken": {
                                                                "kind": "OpenParenToken",
                                                                "fullStart": -1,
                                                                "fullEnd": 0,
                                                                "start": -1,
                                                                "end": 0,
                                                                "fullWidth": 1,
                                                                "width": 1,
                                                                "text": "(",
                                                                "value": "(",
                                                                "valueText": "("
                                                            },
                                                            "parameters": [
                                                                {
                                                                    "kind": "Parameter",
                                                                    "fullStart": 9,
                                                                    "fullEnd": 10,
                                                                    "start": 9,
                                                                    "end": 10,
                                                                    "fullWidth": 1,
                                                                    "width": 1,
                                                                    "isIncrementallyUnusable": true,
                                                                    "modifiers": [],
                                                                    "identifier": {
                                                                        "kind": "IdentifierName",
                                                                        "fullStart": 9,
                                                                        "fullEnd": 10,
                                                                        "start": 9,
                                                                        "end": 10,
                                                                        "fullWidth": 1,
                                                                        "width": 1,
                                                                        "text": "B",
                                                                        "value": "B",
                                                                        "valueText": "B"
                                                                    }
                                                                }
                                                            ],
                                                            "closeParenToken": {
                                                                "kind": "CloseParenToken",
                                                                "fullStart": -1,
                                                                "fullEnd": 1,
                                                                "start": -1,
                                                                "end": 0,
                                                                "fullWidth": 2,
                                                                "width": 1,
                                                                "text": ")",
                                                                "value": ")",
                                                                "valueText": ")",
                                                                "hasTrailingTrivia": true,
                                                                "trailingTrivia": [
                                                                    {
                                                                        "kind": "WhitespaceTrivia",
                                                                        "text": " "
                                                                    }
                                                                ]
                                                            }
                                                        }
                                                    },
                                                    "block": {
                                                        "kind": "Block",
                                                        "fullStart": -1,
                                                        "fullEnd": 4,
                                                        "start": -1,
                                                        "end": 4,
                                                        "fullWidth": 182,
                                                        "width": 182,
                                                        "isIncrementallyUnusable": true,
                                                        "openBraceToken": {
                                                            "kind": "OpenBraceToken",
                                                            "fullStart": -1,
                                                            "fullEnd": 2,
                                                            "start": -1,
                                                            "end": 0,
                                                            "fullWidth": 3,
                                                            "width": 1,
                                                            "text": "{",
                                                            "value": "{",
                                                            "valueText": "{",
                                                            "hasTrailingTrivia": true,
                                                            "hasTrailingNewLine": true,
                                                            "trailingTrivia": [
                                                                {
                                                                    "kind": "NewLineTrivia",
                                                                    "text": "\r\n"
                                                                }
                                                            ]
                                                        },
                                                        "statements": [
                                                            {
                                                                "kind": "VariableStatement",
                                                                "fullStart": -1,
                                                                "fullEnd": 2,
                                                                "start": 7,
                                                                "end": 0,
                                                                "fullWidth": 16,
                                                                "width": 6,
                                                                "isIncrementallyUnusable": true,
                                                                "modifiers": [],
                                                                "variableDeclaration": {
                                                                    "kind": "VariableDeclaration",
                                                                    "fullStart": -1,
                                                                    "fullEnd": 12,
                                                                    "start": 7,
                                                                    "end": 12,
                                                                    "fullWidth": 13,
                                                                    "width": 5,
                                                                    "isIncrementallyUnusable": true,
                                                                    "varKeyword": {
                                                                        "kind": "VarKeyword",
                                                                        "fullStart": -1,
                                                                        "fullEnd": 11,
                                                                        "start": 7,
                                                                        "end": 10,
                                                                        "fullWidth": 12,
                                                                        "width": 3,
                                                                        "text": "var",
                                                                        "value": "var",
                                                                        "valueText": "var",
                                                                        "hasLeadingTrivia": true,
                                                                        "hasTrailingTrivia": true,
                                                                        "leadingTrivia": [
                                                                            {
                                                                                "kind": "WhitespaceTrivia",
                                                                                "text": "        "
                                                                            }
                                                                        ],
                                                                        "trailingTrivia": [
                                                                            {
                                                                                "kind": "WhitespaceTrivia",
                                                                                "text": " "
                                                                            }
                                                                        ]
                                                                    },
                                                                    "variableDeclarators": [
                                                                        {
                                                                            "kind": "VariableDeclarator",
                                                                            "fullStart": 11,
                                                                            "fullEnd": 12,
                                                                            "start": 11,
                                                                            "end": 12,
                                                                            "fullWidth": 1,
                                                                            "width": 1,
                                                                            "isIncrementallyUnusable": true,
                                                                            "propertyName": {
                                                                                "kind": "IdentifierName",
                                                                                "fullStart": 11,
                                                                                "fullEnd": 12,
                                                                                "start": 11,
                                                                                "end": 12,
                                                                                "fullWidth": 1,
                                                                                "width": 1,
                                                                                "text": "C",
                                                                                "value": "C",
                                                                                "valueText": "C"
                                                                            }
                                                                        }
                                                                    ]
                                                                },
                                                                "semicolonToken": {
                                                                    "kind": "SemicolonToken",
                                                                    "fullStart": -1,
                                                                    "fullEnd": 2,
                                                                    "start": -1,
                                                                    "end": 0,
                                                                    "fullWidth": 3,
                                                                    "width": 1,
                                                                    "text": ";",
                                                                    "value": ";",
                                                                    "valueText": ";",
                                                                    "hasTrailingTrivia": true,
                                                                    "hasTrailingNewLine": true,
                                                                    "trailingTrivia": [
                                                                        {
                                                                            "kind": "NewLineTrivia",
                                                                            "text": "\r\n"
                                                                        }
                                                                    ]
                                                                }
                                                            },
                                                            {
                                                                "kind": "ExpressionStatement",
                                                                "fullStart": -1,
                                                                "fullEnd": 2,
                                                                "start": 7,
                                                                "end": 0,
                                                                "fullWidth": 140,
                                                                "width": 130,
                                                                "isIncrementallyUnusable": true,
                                                                "expression": {
                                                                    "kind": "InvocationExpression",
                                                                    "fullStart": -1,
                                                                    "fullEnd": 0,
                                                                    "start": 7,
                                                                    "end": 0,
                                                                    "fullWidth": 137,
                                                                    "width": 129,
                                                                    "isIncrementallyUnusable": true,
                                                                    "expression": {
                                                                        "kind": "ParenthesizedExpression",
                                                                        "fullStart": -1,
                                                                        "fullEnd": 0,
                                                                        "start": 7,
                                                                        "end": 0,
                                                                        "fullWidth": 126,
                                                                        "width": 118,
                                                                        "isIncrementallyUnusable": true,
                                                                        "openParenToken": {
                                                                            "kind": "OpenParenToken",
                                                                            "fullStart": -1,
                                                                            "fullEnd": 8,
                                                                            "start": 7,
                                                                            "end": 8,
                                                                            "fullWidth": 9,
                                                                            "width": 1,
                                                                            "text": "(",
                                                                            "value": "(",
                                                                            "valueText": "(",
                                                                            "hasLeadingTrivia": true,
                                                                            "leadingTrivia": [
                                                                                {
                                                                                    "kind": "WhitespaceTrivia",
                                                                                    "text": "        "
                                                                                }
                                                                            ]
                                                                        },
                                                                        "expression": {
                                                                            "kind": "FunctionExpression",
                                                                            "fullStart": -1,
                                                                            "fullEnd": 8,
                                                                            "start": -1,
                                                                            "end": 8,
                                                                            "fullWidth": 116,
                                                                            "width": 116,
                                                                            "isIncrementallyUnusable": true,
                                                                            "functionKeyword": {
                                                                                "kind": "FunctionKeyword",
                                                                                "fullStart": -1,
                                                                                "fullEnd": 7,
                                                                                "start": -1,
                                                                                "end": 7,
                                                                                "fullWidth": 8,
                                                                                "width": 8,
                                                                                "text": "function",
                                                                                "value": "function",
                                                                                "valueText": "function"
                                                                            },
                                                                            "callSignature": {
                                                                                "kind": "CallSignature",
                                                                                "fullStart": -1,
                                                                                "fullEnd": 1,
                                                                                "start": -1,
                                                                                "end": 0,
                                                                                "fullWidth": 4,
                                                                                "width": 3,
                                                                                "isIncrementallyUnusable": true,
                                                                                "parameterList": {
                                                                                    "kind": "ParameterList",
                                                                                    "fullStart": -1,
                                                                                    "fullEnd": 1,
                                                                                    "start": -1,
                                                                                    "end": 0,
                                                                                    "fullWidth": 4,
                                                                                    "width": 3,
                                                                                    "isIncrementallyUnusable": true,
                                                                                    "openParenToken": {
                                                                                        "kind": "OpenParenToken",
                                                                                        "fullStart": -1,
                                                                                        "fullEnd": 0,
                                                                                        "start": -1,
                                                                                        "end": 0,
                                                                                        "fullWidth": 1,
                                                                                        "width": 1,
                                                                                        "text": "(",
                                                                                        "value": "(",
                                                                                        "valueText": "("
                                                                                    },
                                                                                    "parameters": [
                                                                                        {
                                                                                            "kind": "Parameter",
                                                                                            "fullStart": 11,
                                                                                            "fullEnd": 12,
                                                                                            "start": 11,
                                                                                            "end": 12,
                                                                                            "fullWidth": 1,
                                                                                            "width": 1,
                                                                                            "isIncrementallyUnusable": true,
                                                                                            "modifiers": [],
                                                                                            "identifier": {
                                                                                                "kind": "IdentifierName",
                                                                                                "fullStart": 11,
                                                                                                "fullEnd": 12,
                                                                                                "start": 11,
                                                                                                "end": 12,
                                                                                                "fullWidth": 1,
                                                                                                "width": 1,
                                                                                                "text": "C",
                                                                                                "value": "C",
                                                                                                "valueText": "C"
                                                                                            }
                                                                                        }
                                                                                    ],
                                                                                    "closeParenToken": {
                                                                                        "kind": "CloseParenToken",
                                                                                        "fullStart": -1,
                                                                                        "fullEnd": 1,
                                                                                        "start": -1,
                                                                                        "end": 0,
                                                                                        "fullWidth": 2,
                                                                                        "width": 1,
                                                                                        "text": ")",
                                                                                        "value": ")",
                                                                                        "valueText": ")",
                                                                                        "hasTrailingTrivia": true,
                                                                                        "trailingTrivia": [
                                                                                            {
                                                                                                "kind": "WhitespaceTrivia",
                                                                                                "text": " "
                                                                                            }
                                                                                        ]
                                                                                    }
                                                                                }
                                                                            },
                                                                            "block": {
                                                                                "kind": "Block",
                                                                                "fullStart": -1,
                                                                                "fullEnd": 8,
                                                                                "start": -1,
                                                                                "end": 8,
                                                                                "fullWidth": 104,
                                                                                "width": 104,
                                                                                "isIncrementallyUnusable": true,
                                                                                "openBraceToken": {
                                                                                    "kind": "OpenBraceToken",
                                                                                    "fullStart": -1,
                                                                                    "fullEnd": 2,
                                                                                    "start": -1,
                                                                                    "end": 0,
                                                                                    "fullWidth": 3,
                                                                                    "width": 1,
                                                                                    "text": "{",
                                                                                    "value": "{",
                                                                                    "valueText": "{",
                                                                                    "hasTrailingTrivia": true,
                                                                                    "hasTrailingNewLine": true,
                                                                                    "trailingTrivia": [
                                                                                        {
                                                                                            "kind": "NewLineTrivia",
                                                                                            "text": "\r\n"
                                                                                        }
                                                                                    ]
                                                                                },
                                                                                "statements": [
                                                                                    {
                                                                                        "kind": "VariableStatement",
                                                                                        "fullStart": 16,
                                                                                        "fullEnd": 92,
                                                                                        "start": 59,
                                                                                        "end": 71,
                                                                                        "fullWidth": 92,
                                                                                        "width": 28,
                                                                                        "isIncrementallyUnusable": true,
                                                                                        "modifiers": [],
                                                                                        "variableDeclaration": {
                                                                                            "kind": "VariableDeclaration",
                                                                                            "fullStart": 16,
                                                                                            "fullEnd": 70,
                                                                                            "start": 59,
                                                                                            "end": 70,
                                                                                            "fullWidth": 70,
                                                                                            "width": 27,
                                                                                            "isIncrementallyUnusable": true,
                                                                                            "varKeyword": {
                                                                                                "kind": "VarKeyword",
                                                                                                "fullStart": 16,
                                                                                                "fullEnd": 69,
                                                                                                "start": 59,
                                                                                                "end": 62,
                                                                                                "fullWidth": 53,
                                                                                                "width": 3,
                                                                                                "text": "var",
                                                                                                "value": "var",
                                                                                                "valueText": "var",
                                                                                                "hasLeadingTrivia": true,
                                                                                                "hasLeadingComment": true,
                                                                                                "hasLeadingNewLine": true,
                                                                                                "hasTrailingTrivia": true,
                                                                                                "hasTrailingComment": true,
                                                                                                "leadingTrivia": [
                                                                                                    {
                                                                                                        "kind": "WhitespaceTrivia",
                                                                                                        "text": "            "
                                                                                                    },
                                                                                                    {
                                                                                                        "kind": "SingleLineCommentTrivia",
                                                                                                        "text": "// Leading trivia"
                                                                                                    },
                                                                                                    {
                                                                                                        "kind": "NewLineTrivia",
                                                                                                        "text": "\r\n"
                                                                                                    },
                                                                                                    {
                                                                                                        "kind": "WhitespaceTrivia",
                                                                                                        "text": "            "
                                                                                                    }
                                                                                                ],
                                                                                                "trailingTrivia": [
                                                                                                    {
                                                                                                        "kind": "WhitespaceTrivia",
                                                                                                        "text": " "
                                                                                                    },
                                                                                                    {
                                                                                                        "kind": "MultiLineCommentTrivia",
                                                                                                        "text": "/*a*/"
                                                                                                    },
                                                                                                    {
                                                                                                        "kind": "WhitespaceTrivia",
                                                                                                        "text": " "
                                                                                                    }
                                                                                                ]
                                                                                            },
                                                                                            "variableDeclarators": [
                                                                                                {
                                                                                                    "kind": "VariableDeclarator",
                                                                                                    "fullStart": 53,
                                                                                                    "fullEnd": 70,
                                                                                                    "start": 53,
                                                                                                    "end": 70,
                                                                                                    "fullWidth": 17,
<<<<<<< HEAD
                                                                                                    "width": 17,
                                                                                                    "identifier": {
=======
                                                                                                    "propertyName": {
>>>>>>> 85e84683
                                                                                                        "kind": "IdentifierName",
                                                                                                        "fullStart": 53,
                                                                                                        "fullEnd": 61,
                                                                                                        "start": 53,
                                                                                                        "end": 54,
                                                                                                        "fullWidth": 8,
                                                                                                        "width": 1,
                                                                                                        "text": "v",
                                                                                                        "value": "v",
                                                                                                        "valueText": "v",
                                                                                                        "hasTrailingTrivia": true,
                                                                                                        "hasTrailingComment": true,
                                                                                                        "trailingTrivia": [
                                                                                                            {
                                                                                                                "kind": "WhitespaceTrivia",
                                                                                                                "text": " "
                                                                                                            },
                                                                                                            {
                                                                                                                "kind": "MultiLineCommentTrivia",
                                                                                                                "text": "/*b*/"
                                                                                                            },
                                                                                                            {
                                                                                                                "kind": "WhitespaceTrivia",
                                                                                                                "text": " "
                                                                                                            }
                                                                                                        ]
                                                                                                    },
                                                                                                    "equalsValueClause": {
                                                                                                        "kind": "EqualsValueClause",
                                                                                                        "fullStart": 61,
                                                                                                        "fullEnd": 70,
                                                                                                        "start": 61,
                                                                                                        "end": 70,
                                                                                                        "fullWidth": 9,
                                                                                                        "width": 9,
                                                                                                        "equalsToken": {
                                                                                                            "kind": "EqualsToken",
                                                                                                            "fullStart": 61,
                                                                                                            "fullEnd": 69,
                                                                                                            "start": 61,
                                                                                                            "end": 62,
                                                                                                            "fullWidth": 8,
                                                                                                            "width": 1,
                                                                                                            "text": "=",
                                                                                                            "value": "=",
                                                                                                            "valueText": "=",
                                                                                                            "hasTrailingTrivia": true,
                                                                                                            "hasTrailingComment": true,
                                                                                                            "trailingTrivia": [
                                                                                                                {
                                                                                                                    "kind": "WhitespaceTrivia",
                                                                                                                    "text": " "
                                                                                                                },
                                                                                                                {
                                                                                                                    "kind": "MultiLineCommentTrivia",
                                                                                                                    "text": "/*c*/"
                                                                                                                },
                                                                                                                {
                                                                                                                    "kind": "WhitespaceTrivia",
                                                                                                                    "text": " "
                                                                                                                }
                                                                                                            ]
                                                                                                        },
                                                                                                        "value": {
                                                                                                            "kind": "NumericLiteral",
                                                                                                            "fullStart": 69,
                                                                                                            "fullEnd": 70,
                                                                                                            "start": 69,
                                                                                                            "end": 70,
                                                                                                            "fullWidth": 1,
                                                                                                            "width": 1,
                                                                                                            "text": "1",
                                                                                                            "value": 1,
                                                                                                            "valueText": "1"
                                                                                                        }
                                                                                                    }
                                                                                                }
                                                                                            ]
                                                                                        },
                                                                                        "semicolonToken": {
                                                                                            "kind": "SemicolonToken",
                                                                                            "fullStart": 70,
                                                                                            "fullEnd": 92,
                                                                                            "start": 70,
                                                                                            "end": 71,
                                                                                            "fullWidth": 22,
                                                                                            "width": 1,
                                                                                            "text": ";",
                                                                                            "value": ";",
                                                                                            "valueText": ";",
                                                                                            "hasTrailingTrivia": true,
                                                                                            "hasTrailingComment": true,
                                                                                            "hasTrailingNewLine": true,
                                                                                            "trailingTrivia": [
                                                                                                {
                                                                                                    "kind": "WhitespaceTrivia",
                                                                                                    "text": " "
                                                                                                },
                                                                                                {
                                                                                                    "kind": "SingleLineCommentTrivia",
                                                                                                    "text": "// Trailing trivia"
                                                                                                },
                                                                                                {
                                                                                                    "kind": "NewLineTrivia",
                                                                                                    "text": "\r\n"
                                                                                                }
                                                                                            ]
                                                                                        }
                                                                                    }
                                                                                ],
                                                                                "closeBraceToken": {
                                                                                    "kind": "CloseBraceToken",
                                                                                    "fullStart": -1,
                                                                                    "fullEnd": 8,
                                                                                    "start": 7,
                                                                                    "end": 8,
                                                                                    "fullWidth": 9,
                                                                                    "width": 1,
                                                                                    "text": "}",
                                                                                    "value": "}",
                                                                                    "valueText": "}",
                                                                                    "hasLeadingTrivia": true,
                                                                                    "leadingTrivia": [
                                                                                        {
                                                                                            "kind": "WhitespaceTrivia",
                                                                                            "text": "        "
                                                                                        }
                                                                                    ]
                                                                                }
                                                                            }
                                                                        },
                                                                        "closeParenToken": {
                                                                            "kind": "CloseParenToken",
                                                                            "fullStart": -1,
                                                                            "fullEnd": 0,
                                                                            "start": -1,
                                                                            "end": 0,
                                                                            "fullWidth": 1,
                                                                            "width": 1,
                                                                            "text": ")",
                                                                            "value": ")",
                                                                            "valueText": ")"
                                                                        }
                                                                    },
                                                                    "argumentList": {
                                                                        "kind": "ArgumentList",
                                                                        "fullStart": -1,
                                                                        "fullEnd": 0,
                                                                        "start": -1,
                                                                        "end": 0,
                                                                        "fullWidth": 11,
                                                                        "width": 11,
                                                                        "isIncrementallyUnusable": true,
                                                                        "openParenToken": {
                                                                            "kind": "OpenParenToken",
                                                                            "fullStart": -1,
                                                                            "fullEnd": 0,
                                                                            "start": -1,
                                                                            "end": 0,
                                                                            "fullWidth": 1,
                                                                            "width": 1,
                                                                            "text": "(",
                                                                            "value": "(",
                                                                            "valueText": "("
                                                                        },
                                                                        "arguments": [
                                                                            {
                                                                                "kind": "LogicalOrExpression",
                                                                                "fullStart": 11,
                                                                                "fullEnd": 0,
                                                                                "start": 11,
                                                                                "end": 0,
                                                                                "fullWidth": 9,
                                                                                "width": 9,
                                                                                "isIncrementallyUnusable": true,
                                                                                "left": {
                                                                                    "kind": "IdentifierName",
                                                                                    "fullStart": 11,
                                                                                    "fullEnd": 12,
                                                                                    "start": 11,
                                                                                    "end": 12,
                                                                                    "fullWidth": 1,
                                                                                    "width": 1,
                                                                                    "text": "C",
                                                                                    "value": "C",
                                                                                    "valueText": "C"
                                                                                },
                                                                                "operatorToken": {
                                                                                    "kind": "BarBarToken",
                                                                                    "fullStart": -1,
                                                                                    "fullEnd": 1,
                                                                                    "start": -1,
                                                                                    "end": 1,
                                                                                    "fullWidth": 2,
                                                                                    "width": 2,
                                                                                    "text": "||",
                                                                                    "value": "||",
                                                                                    "valueText": "||"
                                                                                },
                                                                                "right": {
                                                                                    "kind": "ParenthesizedExpression",
                                                                                    "fullStart": -1,
                                                                                    "fullEnd": 0,
                                                                                    "start": -1,
                                                                                    "end": 0,
                                                                                    "fullWidth": 6,
                                                                                    "width": 6,
                                                                                    "isIncrementallyUnusable": true,
                                                                                    "openParenToken": {
                                                                                        "kind": "OpenParenToken",
                                                                                        "fullStart": -1,
                                                                                        "fullEnd": 0,
                                                                                        "start": -1,
                                                                                        "end": 0,
                                                                                        "fullWidth": 1,
                                                                                        "width": 1,
                                                                                        "text": "(",
                                                                                        "value": "(",
                                                                                        "valueText": "("
                                                                                    },
                                                                                    "expression": {
                                                                                        "kind": "AssignmentExpression",
                                                                                        "fullStart": 11,
                                                                                        "fullEnd": 0,
                                                                                        "start": 11,
                                                                                        "end": 0,
                                                                                        "fullWidth": 4,
                                                                                        "width": 4,
                                                                                        "isIncrementallyUnusable": true,
                                                                                        "left": {
                                                                                            "kind": "IdentifierName",
                                                                                            "fullStart": 11,
                                                                                            "fullEnd": 12,
                                                                                            "start": 11,
                                                                                            "end": 12,
                                                                                            "fullWidth": 1,
                                                                                            "width": 1,
                                                                                            "text": "C",
                                                                                            "value": "C",
                                                                                            "valueText": "C"
                                                                                        },
                                                                                        "operatorToken": {
                                                                                            "kind": "EqualsToken",
                                                                                            "fullStart": -1,
                                                                                            "fullEnd": 0,
                                                                                            "start": -1,
                                                                                            "end": 0,
                                                                                            "fullWidth": 1,
                                                                                            "width": 1,
                                                                                            "text": "=",
                                                                                            "value": "=",
                                                                                            "valueText": "="
                                                                                        },
                                                                                        "right": {
                                                                                            "kind": "ObjectLiteralExpression",
                                                                                            "fullStart": -1,
                                                                                            "fullEnd": 0,
                                                                                            "start": -1,
                                                                                            "end": 0,
                                                                                            "fullWidth": 2,
                                                                                            "width": 2,
                                                                                            "isIncrementallyUnusable": true,
                                                                                            "openBraceToken": {
                                                                                                "kind": "OpenBraceToken",
                                                                                                "fullStart": -1,
                                                                                                "fullEnd": 0,
                                                                                                "start": -1,
                                                                                                "end": 0,
                                                                                                "fullWidth": 1,
                                                                                                "width": 1,
                                                                                                "text": "{",
                                                                                                "value": "{",
                                                                                                "valueText": "{"
                                                                                            },
                                                                                            "propertyAssignments": [],
                                                                                            "closeBraceToken": {
                                                                                                "kind": "CloseBraceToken",
                                                                                                "fullStart": -1,
                                                                                                "fullEnd": 0,
                                                                                                "start": -1,
                                                                                                "end": 0,
                                                                                                "fullWidth": 1,
                                                                                                "width": 1,
                                                                                                "text": "}",
                                                                                                "value": "}",
                                                                                                "valueText": "}"
                                                                                            }
                                                                                        }
                                                                                    },
                                                                                    "closeParenToken": {
                                                                                        "kind": "CloseParenToken",
                                                                                        "fullStart": -1,
                                                                                        "fullEnd": 0,
                                                                                        "start": -1,
                                                                                        "end": 0,
                                                                                        "fullWidth": 1,
                                                                                        "width": 1,
                                                                                        "text": ")",
                                                                                        "value": ")",
                                                                                        "valueText": ")"
                                                                                    }
                                                                                }
                                                                            }
                                                                        ],
                                                                        "closeParenToken": {
                                                                            "kind": "CloseParenToken",
                                                                            "fullStart": -1,
                                                                            "fullEnd": 0,
                                                                            "start": -1,
                                                                            "end": 0,
                                                                            "fullWidth": 1,
                                                                            "width": 1,
                                                                            "text": ")",
                                                                            "value": ")",
                                                                            "valueText": ")"
                                                                        }
                                                                    }
                                                                },
                                                                "semicolonToken": {
                                                                    "kind": "SemicolonToken",
                                                                    "fullStart": -1,
                                                                    "fullEnd": 2,
                                                                    "start": -1,
                                                                    "end": 0,
                                                                    "fullWidth": 3,
                                                                    "width": 1,
                                                                    "text": ";",
                                                                    "value": ";",
                                                                    "valueText": ";",
                                                                    "hasTrailingTrivia": true,
                                                                    "hasTrailingNewLine": true,
                                                                    "trailingTrivia": [
                                                                        {
                                                                            "kind": "NewLineTrivia",
                                                                            "text": "\r\n"
                                                                        }
                                                                    ]
                                                                }
                                                            },
                                                            {
                                                                "kind": "ExpressionStatement",
                                                                "fullStart": 9,
                                                                "fullEnd": 2,
                                                                "start": 17,
                                                                "end": 0,
                                                                "fullWidth": 18,
                                                                "width": 8,
                                                                "isIncrementallyUnusable": true,
                                                                "expression": {
                                                                    "kind": "AssignmentExpression",
                                                                    "fullStart": 9,
                                                                    "fullEnd": 12,
                                                                    "start": 17,
                                                                    "end": 12,
                                                                    "fullWidth": 15,
                                                                    "width": 7,
                                                                    "isIncrementallyUnusable": true,
                                                                    "left": {
                                                                        "kind": "MemberAccessExpression",
                                                                        "fullStart": 9,
                                                                        "fullEnd": 13,
                                                                        "start": 17,
                                                                        "end": 12,
                                                                        "fullWidth": 12,
                                                                        "width": 3,
                                                                        "isIncrementallyUnusable": true,
                                                                        "expression": {
                                                                            "kind": "IdentifierName",
                                                                            "fullStart": 9,
                                                                            "fullEnd": 18,
                                                                            "start": 17,
                                                                            "end": 18,
                                                                            "fullWidth": 9,
                                                                            "width": 1,
                                                                            "text": "B",
                                                                            "value": "B",
                                                                            "valueText": "B",
                                                                            "hasLeadingTrivia": true,
                                                                            "leadingTrivia": [
                                                                                {
                                                                                    "kind": "WhitespaceTrivia",
                                                                                    "text": "        "
                                                                                }
                                                                            ]
                                                                        },
                                                                        "dotToken": {
                                                                            "kind": "DotToken",
                                                                            "fullStart": -1,
                                                                            "fullEnd": 0,
                                                                            "start": -1,
                                                                            "end": 0,
                                                                            "fullWidth": 1,
                                                                            "width": 1,
                                                                            "text": ".",
                                                                            "value": ".",
                                                                            "valueText": "."
                                                                        },
                                                                        "name": {
                                                                            "kind": "IdentifierName",
                                                                            "fullStart": 11,
                                                                            "fullEnd": 13,
                                                                            "start": 11,
                                                                            "end": 12,
                                                                            "fullWidth": 2,
                                                                            "width": 1,
                                                                            "text": "C",
                                                                            "value": "C",
                                                                            "valueText": "C",
                                                                            "hasTrailingTrivia": true,
                                                                            "trailingTrivia": [
                                                                                {
                                                                                    "kind": "WhitespaceTrivia",
                                                                                    "text": " "
                                                                                }
                                                                            ]
                                                                        }
                                                                    },
                                                                    "operatorToken": {
                                                                        "kind": "EqualsToken",
                                                                        "fullStart": -1,
                                                                        "fullEnd": 1,
                                                                        "start": -1,
                                                                        "end": 0,
                                                                        "fullWidth": 2,
                                                                        "width": 1,
                                                                        "text": "=",
                                                                        "value": "=",
                                                                        "valueText": "=",
                                                                        "hasTrailingTrivia": true,
                                                                        "trailingTrivia": [
                                                                            {
                                                                                "kind": "WhitespaceTrivia",
                                                                                "text": " "
                                                                            }
                                                                        ]
                                                                    },
                                                                    "right": {
                                                                        "kind": "IdentifierName",
                                                                        "fullStart": 11,
                                                                        "fullEnd": 12,
                                                                        "start": 11,
                                                                        "end": 12,
                                                                        "fullWidth": 1,
                                                                        "width": 1,
                                                                        "text": "C",
                                                                        "value": "C",
                                                                        "valueText": "C"
                                                                    }
                                                                },
                                                                "semicolonToken": {
                                                                    "kind": "SemicolonToken",
                                                                    "fullStart": -1,
                                                                    "fullEnd": 2,
                                                                    "start": -1,
                                                                    "end": 0,
                                                                    "fullWidth": 3,
                                                                    "width": 1,
                                                                    "text": ";",
                                                                    "value": ";",
                                                                    "valueText": ";",
                                                                    "hasTrailingTrivia": true,
                                                                    "hasTrailingNewLine": true,
                                                                    "trailingTrivia": [
                                                                        {
                                                                            "kind": "NewLineTrivia",
                                                                            "text": "\r\n"
                                                                        }
                                                                    ]
                                                                }
                                                            }
                                                        ],
                                                        "closeBraceToken": {
                                                            "kind": "CloseBraceToken",
                                                            "fullStart": -1,
                                                            "fullEnd": 4,
                                                            "start": 3,
                                                            "end": 4,
                                                            "fullWidth": 5,
                                                            "width": 1,
                                                            "text": "}",
                                                            "value": "}",
                                                            "valueText": "}",
                                                            "hasLeadingTrivia": true,
                                                            "leadingTrivia": [
                                                                {
                                                                    "kind": "WhitespaceTrivia",
                                                                    "text": "    "
                                                                }
                                                            ]
                                                        }
                                                    }
                                                },
                                                "closeParenToken": {
                                                    "kind": "CloseParenToken",
                                                    "fullStart": -1,
                                                    "fullEnd": 0,
                                                    "start": -1,
                                                    "end": 0,
                                                    "fullWidth": 1,
                                                    "width": 1,
                                                    "text": ")",
                                                    "value": ")",
                                                    "valueText": ")"
                                                }
                                            },
                                            "argumentList": {
                                                "kind": "ArgumentList",
                                                "fullStart": -1,
                                                "fullEnd": 0,
                                                "start": -1,
                                                "end": 0,
                                                "fullWidth": 11,
                                                "width": 11,
                                                "isIncrementallyUnusable": true,
                                                "openParenToken": {
                                                    "kind": "OpenParenToken",
                                                    "fullStart": -1,
                                                    "fullEnd": 0,
                                                    "start": -1,
                                                    "end": 0,
                                                    "fullWidth": 1,
                                                    "width": 1,
                                                    "text": "(",
                                                    "value": "(",
                                                    "valueText": "("
                                                },
                                                "arguments": [
                                                    {
                                                        "kind": "LogicalOrExpression",
                                                        "fullStart": 9,
                                                        "fullEnd": 0,
                                                        "start": 9,
                                                        "end": 0,
                                                        "fullWidth": 9,
                                                        "width": 9,
                                                        "isIncrementallyUnusable": true,
                                                        "left": {
                                                            "kind": "IdentifierName",
                                                            "fullStart": 9,
                                                            "fullEnd": 10,
                                                            "start": 9,
                                                            "end": 10,
                                                            "fullWidth": 1,
                                                            "width": 1,
                                                            "text": "B",
                                                            "value": "B",
                                                            "valueText": "B"
                                                        },
                                                        "operatorToken": {
                                                            "kind": "BarBarToken",
                                                            "fullStart": -1,
                                                            "fullEnd": 1,
                                                            "start": -1,
                                                            "end": 1,
                                                            "fullWidth": 2,
                                                            "width": 2,
                                                            "text": "||",
                                                            "value": "||",
                                                            "valueText": "||"
                                                        },
                                                        "right": {
                                                            "kind": "ParenthesizedExpression",
                                                            "fullStart": -1,
                                                            "fullEnd": 0,
                                                            "start": -1,
                                                            "end": 0,
                                                            "fullWidth": 6,
                                                            "width": 6,
                                                            "isIncrementallyUnusable": true,
                                                            "openParenToken": {
                                                                "kind": "OpenParenToken",
                                                                "fullStart": -1,
                                                                "fullEnd": 0,
                                                                "start": -1,
                                                                "end": 0,
                                                                "fullWidth": 1,
                                                                "width": 1,
                                                                "text": "(",
                                                                "value": "(",
                                                                "valueText": "("
                                                            },
                                                            "expression": {
                                                                "kind": "AssignmentExpression",
                                                                "fullStart": 9,
                                                                "fullEnd": 0,
                                                                "start": 9,
                                                                "end": 0,
                                                                "fullWidth": 4,
                                                                "width": 4,
                                                                "isIncrementallyUnusable": true,
                                                                "left": {
                                                                    "kind": "IdentifierName",
                                                                    "fullStart": 9,
                                                                    "fullEnd": 10,
                                                                    "start": 9,
                                                                    "end": 10,
                                                                    "fullWidth": 1,
                                                                    "width": 1,
                                                                    "text": "B",
                                                                    "value": "B",
                                                                    "valueText": "B"
                                                                },
                                                                "operatorToken": {
                                                                    "kind": "EqualsToken",
                                                                    "fullStart": -1,
                                                                    "fullEnd": 0,
                                                                    "start": -1,
                                                                    "end": 0,
                                                                    "fullWidth": 1,
                                                                    "width": 1,
                                                                    "text": "=",
                                                                    "value": "=",
                                                                    "valueText": "="
                                                                },
                                                                "right": {
                                                                    "kind": "ObjectLiteralExpression",
                                                                    "fullStart": -1,
                                                                    "fullEnd": 0,
                                                                    "start": -1,
                                                                    "end": 0,
                                                                    "fullWidth": 2,
                                                                    "width": 2,
                                                                    "isIncrementallyUnusable": true,
                                                                    "openBraceToken": {
                                                                        "kind": "OpenBraceToken",
                                                                        "fullStart": -1,
                                                                        "fullEnd": 0,
                                                                        "start": -1,
                                                                        "end": 0,
                                                                        "fullWidth": 1,
                                                                        "width": 1,
                                                                        "text": "{",
                                                                        "value": "{",
                                                                        "valueText": "{"
                                                                    },
                                                                    "propertyAssignments": [],
                                                                    "closeBraceToken": {
                                                                        "kind": "CloseBraceToken",
                                                                        "fullStart": -1,
                                                                        "fullEnd": 0,
                                                                        "start": -1,
                                                                        "end": 0,
                                                                        "fullWidth": 1,
                                                                        "width": 1,
                                                                        "text": "}",
                                                                        "value": "}",
                                                                        "valueText": "}"
                                                                    }
                                                                }
                                                            },
                                                            "closeParenToken": {
                                                                "kind": "CloseParenToken",
                                                                "fullStart": -1,
                                                                "fullEnd": 0,
                                                                "start": -1,
                                                                "end": 0,
                                                                "fullWidth": 1,
                                                                "width": 1,
                                                                "text": ")",
                                                                "value": ")",
                                                                "valueText": ")"
                                                            }
                                                        }
                                                    }
                                                ],
                                                "closeParenToken": {
                                                    "kind": "CloseParenToken",
                                                    "fullStart": -1,
                                                    "fullEnd": 0,
                                                    "start": -1,
                                                    "end": 0,
                                                    "fullWidth": 1,
                                                    "width": 1,
                                                    "text": ")",
                                                    "value": ")",
                                                    "valueText": ")"
                                                }
                                            }
                                        },
                                        "semicolonToken": {
                                            "kind": "SemicolonToken",
                                            "fullStart": -1,
                                            "fullEnd": 2,
                                            "start": -1,
                                            "end": 0,
                                            "fullWidth": 3,
                                            "width": 1,
                                            "text": ";",
                                            "value": ";",
                                            "valueText": ";",
                                            "hasTrailingTrivia": true,
                                            "hasTrailingNewLine": true,
                                            "trailingTrivia": [
                                                {
                                                    "kind": "NewLineTrivia",
                                                    "text": "\r\n"
                                                }
                                            ]
                                        }
                                    },
                                    {
                                        "kind": "ExpressionStatement",
                                        "fullStart": 7,
                                        "fullEnd": 2,
                                        "start": 11,
                                        "end": 0,
                                        "fullWidth": 14,
                                        "width": 8,
                                        "isIncrementallyUnusable": true,
                                        "expression": {
                                            "kind": "AssignmentExpression",
                                            "fullStart": 7,
                                            "fullEnd": 10,
                                            "start": 11,
                                            "end": 10,
                                            "fullWidth": 11,
                                            "width": 7,
                                            "isIncrementallyUnusable": true,
                                            "left": {
                                                "kind": "MemberAccessExpression",
                                                "fullStart": 7,
                                                "fullEnd": 11,
                                                "start": 11,
                                                "end": 10,
                                                "fullWidth": 8,
                                                "width": 3,
                                                "isIncrementallyUnusable": true,
                                                "expression": {
                                                    "kind": "IdentifierName",
                                                    "fullStart": 7,
                                                    "fullEnd": 12,
                                                    "start": 11,
                                                    "end": 12,
                                                    "fullWidth": 5,
                                                    "width": 1,
                                                    "text": "A",
                                                    "value": "A",
                                                    "valueText": "A",
                                                    "hasLeadingTrivia": true,
                                                    "leadingTrivia": [
                                                        {
                                                            "kind": "WhitespaceTrivia",
                                                            "text": "    "
                                                        }
                                                    ]
                                                },
                                                "dotToken": {
                                                    "kind": "DotToken",
                                                    "fullStart": -1,
                                                    "fullEnd": 0,
                                                    "start": -1,
                                                    "end": 0,
                                                    "fullWidth": 1,
                                                    "width": 1,
                                                    "text": ".",
                                                    "value": ".",
                                                    "valueText": "."
                                                },
                                                "name": {
                                                    "kind": "IdentifierName",
                                                    "fullStart": 9,
                                                    "fullEnd": 11,
                                                    "start": 9,
                                                    "end": 10,
                                                    "fullWidth": 2,
                                                    "width": 1,
                                                    "text": "B",
                                                    "value": "B",
                                                    "valueText": "B",
                                                    "hasTrailingTrivia": true,
                                                    "trailingTrivia": [
                                                        {
                                                            "kind": "WhitespaceTrivia",
                                                            "text": " "
                                                        }
                                                    ]
                                                }
                                            },
                                            "operatorToken": {
                                                "kind": "EqualsToken",
                                                "fullStart": -1,
                                                "fullEnd": 1,
                                                "start": -1,
                                                "end": 0,
                                                "fullWidth": 2,
                                                "width": 1,
                                                "text": "=",
                                                "value": "=",
                                                "valueText": "=",
                                                "hasTrailingTrivia": true,
                                                "trailingTrivia": [
                                                    {
                                                        "kind": "WhitespaceTrivia",
                                                        "text": " "
                                                    }
                                                ]
                                            },
                                            "right": {
                                                "kind": "IdentifierName",
                                                "fullStart": 9,
                                                "fullEnd": 10,
                                                "start": 9,
                                                "end": 10,
                                                "fullWidth": 1,
                                                "width": 1,
                                                "text": "B",
                                                "value": "B",
                                                "valueText": "B"
                                            }
                                        },
                                        "semicolonToken": {
                                            "kind": "SemicolonToken",
                                            "fullStart": -1,
                                            "fullEnd": 2,
                                            "start": -1,
                                            "end": 0,
                                            "fullWidth": 3,
                                            "width": 1,
                                            "text": ";",
                                            "value": ";",
                                            "valueText": ";",
                                            "hasTrailingTrivia": true,
                                            "hasTrailingNewLine": true,
                                            "trailingTrivia": [
                                                {
                                                    "kind": "NewLineTrivia",
                                                    "text": "\r\n"
                                                }
                                            ]
                                        }
                                    }
                                ],
                                "closeBraceToken": {
                                    "kind": "CloseBraceToken",
                                    "fullStart": -1,
                                    "fullEnd": 0,
                                    "start": -1,
                                    "end": 0,
                                    "fullWidth": 1,
                                    "width": 1,
                                    "text": "}",
                                    "value": "}",
                                    "valueText": "}"
                                }
                            }
                        },
                        "closeParenToken": {
                            "kind": "CloseParenToken",
                            "fullStart": -1,
                            "fullEnd": 0,
                            "start": -1,
                            "end": 0,
                            "fullWidth": 1,
                            "width": 1,
                            "text": ")",
                            "value": ")",
                            "valueText": ")"
                        }
                    },
                    "argumentList": {
                        "kind": "ArgumentList",
                        "fullStart": -1,
                        "fullEnd": 0,
                        "start": -1,
                        "end": 0,
                        "fullWidth": 11,
                        "width": 11,
                        "isIncrementallyUnusable": true,
                        "openParenToken": {
                            "kind": "OpenParenToken",
                            "fullStart": -1,
                            "fullEnd": 0,
                            "start": -1,
                            "end": 0,
                            "fullWidth": 1,
                            "width": 1,
                            "text": "(",
                            "value": "(",
                            "valueText": "("
                        },
                        "arguments": [
                            {
                                "kind": "LogicalOrExpression",
                                "fullStart": 7,
                                "fullEnd": 0,
                                "start": 7,
                                "end": 0,
                                "fullWidth": 9,
                                "width": 9,
                                "isIncrementallyUnusable": true,
                                "left": {
                                    "kind": "IdentifierName",
                                    "fullStart": 7,
                                    "fullEnd": 8,
                                    "start": 7,
                                    "end": 8,
                                    "fullWidth": 1,
                                    "width": 1,
                                    "text": "A",
                                    "value": "A",
                                    "valueText": "A"
                                },
                                "operatorToken": {
                                    "kind": "BarBarToken",
                                    "fullStart": -1,
                                    "fullEnd": 1,
                                    "start": -1,
                                    "end": 1,
                                    "fullWidth": 2,
                                    "width": 2,
                                    "text": "||",
                                    "value": "||",
                                    "valueText": "||"
                                },
                                "right": {
                                    "kind": "ParenthesizedExpression",
                                    "fullStart": -1,
                                    "fullEnd": 0,
                                    "start": -1,
                                    "end": 0,
                                    "fullWidth": 6,
                                    "width": 6,
                                    "isIncrementallyUnusable": true,
                                    "openParenToken": {
                                        "kind": "OpenParenToken",
                                        "fullStart": -1,
                                        "fullEnd": 0,
                                        "start": -1,
                                        "end": 0,
                                        "fullWidth": 1,
                                        "width": 1,
                                        "text": "(",
                                        "value": "(",
                                        "valueText": "("
                                    },
                                    "expression": {
                                        "kind": "AssignmentExpression",
                                        "fullStart": 7,
                                        "fullEnd": 0,
                                        "start": 7,
                                        "end": 0,
                                        "fullWidth": 4,
                                        "width": 4,
                                        "isIncrementallyUnusable": true,
                                        "left": {
                                            "kind": "IdentifierName",
                                            "fullStart": 7,
                                            "fullEnd": 8,
                                            "start": 7,
                                            "end": 8,
                                            "fullWidth": 1,
                                            "width": 1,
                                            "text": "A",
                                            "value": "A",
                                            "valueText": "A"
                                        },
                                        "operatorToken": {
                                            "kind": "EqualsToken",
                                            "fullStart": -1,
                                            "fullEnd": 0,
                                            "start": -1,
                                            "end": 0,
                                            "fullWidth": 1,
                                            "width": 1,
                                            "text": "=",
                                            "value": "=",
                                            "valueText": "="
                                        },
                                        "right": {
                                            "kind": "ObjectLiteralExpression",
                                            "fullStart": -1,
                                            "fullEnd": 0,
                                            "start": -1,
                                            "end": 0,
                                            "fullWidth": 2,
                                            "width": 2,
                                            "isIncrementallyUnusable": true,
                                            "openBraceToken": {
                                                "kind": "OpenBraceToken",
                                                "fullStart": -1,
                                                "fullEnd": 0,
                                                "start": -1,
                                                "end": 0,
                                                "fullWidth": 1,
                                                "width": 1,
                                                "text": "{",
                                                "value": "{",
                                                "valueText": "{"
                                            },
                                            "propertyAssignments": [],
                                            "closeBraceToken": {
                                                "kind": "CloseBraceToken",
                                                "fullStart": -1,
                                                "fullEnd": 0,
                                                "start": -1,
                                                "end": 0,
                                                "fullWidth": 1,
                                                "width": 1,
                                                "text": "}",
                                                "value": "}",
                                                "valueText": "}"
                                            }
                                        }
                                    },
                                    "closeParenToken": {
                                        "kind": "CloseParenToken",
                                        "fullStart": -1,
                                        "fullEnd": 0,
                                        "start": -1,
                                        "end": 0,
                                        "fullWidth": 1,
                                        "width": 1,
                                        "text": ")",
                                        "value": ")",
                                        "valueText": ")"
                                    }
                                }
                            }
                        ],
                        "closeParenToken": {
                            "kind": "CloseParenToken",
                            "fullStart": -1,
                            "fullEnd": 0,
                            "start": -1,
                            "end": 0,
                            "fullWidth": 1,
                            "width": 1,
                            "text": ")",
                            "value": ")",
                            "valueText": ")"
                        }
                    }
                },
                "semicolonToken": {
                    "kind": "SemicolonToken",
                    "fullStart": -1,
                    "fullEnd": 2,
                    "start": -1,
                    "end": 0,
                    "fullWidth": 3,
                    "width": 1,
                    "text": ";",
                    "value": ";",
                    "valueText": ";",
                    "hasTrailingTrivia": true,
                    "hasTrailingNewLine": true,
                    "trailingTrivia": [
                        {
                            "kind": "NewLineTrivia",
                            "text": "\r\n"
                        }
                    ]
                }
            }
        ],
        "endOfFileToken": {
            "kind": "EndOfFileToken",
            "fullStart": 93,
            "fullEnd": 93,
            "start": 93,
            "end": 93,
            "fullWidth": 0,
            "width": 0,
            "text": ""
        }
    }
}<|MERGE_RESOLUTION|>--- conflicted
+++ resolved
@@ -879,12 +879,8 @@
                                                                                                     "start": 53,
                                                                                                     "end": 70,
                                                                                                     "fullWidth": 17,
-<<<<<<< HEAD
                                                                                                     "width": 17,
-                                                                                                    "identifier": {
-=======
                                                                                                     "propertyName": {
->>>>>>> 85e84683
                                                                                                         "kind": "IdentifierName",
                                                                                                         "fullStart": 53,
                                                                                                         "fullEnd": 61,
