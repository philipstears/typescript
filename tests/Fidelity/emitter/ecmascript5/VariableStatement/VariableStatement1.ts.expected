{
    "fullText": [
        "var a, b;"
    ],
    "sourceUnit": {
        "kind": "SourceUnit",
        "fullStart": 0,
        "fullEnd": 9,
        "start": 0,
        "end": 9,
        "fullWidth": 9,
        "width": 9,
        "isIncrementallyUnusable": true,
        "moduleElements": [
            {
                "kind": "VariableStatement",
                "fullStart": 0,
                "fullEnd": 9,
                "start": 0,
                "end": 9,
                "fullWidth": 9,
                "width": 9,
                "modifiers": [],
                "variableDeclaration": {
                    "kind": "VariableDeclaration",
                    "fullStart": 0,
                    "fullEnd": 8,
                    "start": 0,
                    "end": 8,
                    "fullWidth": 8,
                    "width": 8,
                    "varKeyword": {
                        "kind": "VarKeyword",
                        "fullStart": 0,
                        "fullEnd": 4,
                        "start": 0,
                        "end": 3,
                        "fullWidth": 4,
                        "width": 3,
                        "text": "var",
                        "value": "var",
                        "valueText": "var",
                        "hasTrailingTrivia": true,
                        "trailingTrivia": [
                            {
                                "kind": "WhitespaceTrivia",
                                "text": " "
                            }
                        ]
                    },
                    "variableDeclarators": [
                        {
                            "kind": "VariableDeclarator",
                            "fullStart": 4,
                            "fullEnd": 5,
                            "start": 4,
                            "end": 5,
                            "fullWidth": 1,
<<<<<<< HEAD
                            "width": 1,
                            "identifier": {
=======
                            "propertyName": {
>>>>>>> 85e84683
                                "kind": "IdentifierName",
                                "fullStart": 4,
                                "fullEnd": 5,
                                "start": 4,
                                "end": 5,
                                "fullWidth": 1,
                                "width": 1,
                                "text": "a",
                                "value": "a",
                                "valueText": "a"
                            }
                        },
                        {
                            "kind": "CommaToken",
                            "fullStart": 5,
                            "fullEnd": 7,
                            "start": 5,
                            "end": 6,
                            "fullWidth": 2,
                            "width": 1,
                            "text": ",",
                            "value": ",",
                            "valueText": ",",
                            "hasTrailingTrivia": true,
                            "trailingTrivia": [
                                {
                                    "kind": "WhitespaceTrivia",
                                    "text": " "
                                }
                            ]
                        },
                        {
                            "kind": "VariableDeclarator",
                            "fullStart": 7,
                            "fullEnd": 8,
                            "start": 7,
                            "end": 8,
                            "fullWidth": 1,
<<<<<<< HEAD
                            "width": 1,
                            "identifier": {
=======
                            "propertyName": {
>>>>>>> 85e84683
                                "kind": "IdentifierName",
                                "fullStart": 7,
                                "fullEnd": 8,
                                "start": 7,
                                "end": 8,
                                "fullWidth": 1,
                                "width": 1,
                                "text": "b",
                                "value": "b",
                                "valueText": "b"
                            }
                        }
                    ]
                },
                "semicolonToken": {
                    "kind": "SemicolonToken",
                    "fullStart": 8,
                    "fullEnd": 9,
                    "start": 8,
                    "end": 9,
                    "fullWidth": 1,
                    "width": 1,
                    "text": ";",
                    "value": ";",
                    "valueText": ";"
                }
            }
        ],
        "endOfFileToken": {
            "kind": "EndOfFileToken",
            "fullStart": 9,
            "fullEnd": 9,
            "start": 9,
            "end": 9,
            "fullWidth": 0,
            "width": 0,
            "text": ""
        }
    }
}<|MERGE_RESOLUTION|>--- conflicted
+++ resolved
@@ -56,12 +56,8 @@
                             "start": 4,
                             "end": 5,
                             "fullWidth": 1,
-<<<<<<< HEAD
                             "width": 1,
-                            "identifier": {
-=======
                             "propertyName": {
->>>>>>> 85e84683
                                 "kind": "IdentifierName",
                                 "fullStart": 4,
                                 "fullEnd": 5,
@@ -100,12 +96,8 @@
                             "start": 7,
                             "end": 8,
                             "fullWidth": 1,
-<<<<<<< HEAD
                             "width": 1,
-                            "identifier": {
-=======
                             "propertyName": {
->>>>>>> 85e84683
                                 "kind": "IdentifierName",
                                 "fullStart": 7,
                                 "fullEnd": 8,
