--- conflicted
+++ resolved
@@ -1,54 +1,51 @@
-/// <reference path='fourslash.ts' />
-
-// @Filename: commentsImportDeclaration_file0.ts
-/////** ModuleComment*/
-////export module m/*2*/1 {
-////    /** b's comment*/
-////    export var b: number;
-////    /** m2 comments*/
-////    export module m2 {
-////        /** class comment;*/
-////        export class c {
-////        };
-////        /** i*/
-////        export var i: c;;
-////    }
-////    /** exported function*/
-////    export function fooExport(): number;
-////}
-
-// @Filename: commentsImportDeclaration_file1.ts
-///////<reference path='commentsImportDeclaration_file0.ts'/>
-/////** Import declaration*/
-////import extMod/*3*/ = require("commentsImportDeclaration_file0/*4*/");
-////extMod./*6*/m1./*7*/fooEx/*8q*/port(/*8*/);
-////var new/*9*/Var = new extMod.m1.m2./*10*/c();
-<<<<<<< HEAD
-=======
-
->>>>>>> 89626eeb
-goTo.marker('2');
-verify.quickInfoIs("m1", "ModuleComment", "m1", "module");
-
-goTo.marker('3');
-verify.quickInfoIs("extMod", "Import declaration", "extMod", "module");
-
-goTo.marker('6');
-verify.memberListContains("m1", "extMod.m1");
-
-goTo.marker('7');
-verify.memberListContains("b", "number", "b's comment", "extMod.m1.b", "var");
-verify.memberListContains("fooExport", "(): number", "exported function", "extMod.m1.fooExport", "function");
-verify.memberListContains("m2", "extMod.m1.m2");
-
-goTo.marker('8');
-verify.currentSignatureHelpDocCommentIs("exported function");
-goTo.marker('8q');
-verify.quickInfoIs("(): number", "exported function", "extMod.m1.fooExport", "function");
-
-goTo.marker('9');
-verify.quickInfoIs("extMod.m1.m2.c", "", "newVar", "var");
-
-goTo.marker('10');
-verify.memberListContains("c", undefined, "class comment;", "extMod.m1.m2.c", "class");
-verify.memberListContains("i", "extMod.m1.m2.c", "i", "extMod.m1.m2.i", "var");+/// <reference path='fourslash.ts' />
+
+// @Filename: commentsImportDeclaration_file0.ts
+/////** ModuleComment*/
+////export module m/*2*/1 {
+////    /** b's comment*/
+////    export var b: number;
+////    /** m2 comments*/
+////    export module m2 {
+////        /** class comment;*/
+////        export class c {
+////        };
+////        /** i*/
+////        export var i: c;;
+////    }
+////    /** exported function*/
+////    export function fooExport(): number;
+////}
+
+// @Filename: commentsImportDeclaration_file1.ts
+///////<reference path='commentsImportDeclaration_file0.ts'/>
+/////** Import declaration*/
+////import extMod/*3*/ = require("commentsImportDeclaration_file0/*4*/");
+////extMod./*6*/m1./*7*/fooEx/*8q*/port(/*8*/);
+////var new/*9*/Var = new extMod.m1.m2./*10*/c();
+
+goTo.marker('2');
+verify.quickInfoIs("m1", "ModuleComment", "m1", "module");
+
+goTo.marker('3');
+verify.quickInfoIs("extMod", "Import declaration", "extMod", "module");
+
+goTo.marker('6');
+verify.memberListContains("m1", "extMod.m1");
+
+goTo.marker('7');
+verify.memberListContains("b", "number", "b's comment", "extMod.m1.b", "var");
+verify.memberListContains("fooExport", "(): number", "exported function", "extMod.m1.fooExport", "function");
+verify.memberListContains("m2", "extMod.m1.m2");
+
+goTo.marker('8');
+verify.currentSignatureHelpDocCommentIs("exported function");
+goTo.marker('8q');
+verify.quickInfoIs("(): number", "exported function", "extMod.m1.fooExport", "function");
+
+goTo.marker('9');
+verify.quickInfoIs("extMod.m1.m2.c", "", "newVar", "var");
+
+goTo.marker('10');
+verify.memberListContains("c", undefined, "class comment;", "extMod.m1.m2.c", "class");
+verify.memberListContains("i", "extMod.m1.m2.c", "i", "extMod.m1.m2.i", "var");